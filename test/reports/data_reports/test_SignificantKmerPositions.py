--- conflicted
+++ resolved
@@ -69,14 +69,8 @@
         return str(file_path)
 
     def test_generate(self):
-<<<<<<< HEAD
-        path = EnvironmentSettings.tmp_test_path / f"significant_kmer_positions/"
-
-        PathBuilder.remove_old_and_build(path)
-=======
         # TODO: double check the expected results of this test
         path = PathBuilder.remove_old_and_build(EnvironmentSettings.tmp_test_path / f"significant_kmer_positions/")
->>>>>>> b6f82760
 
         dataset = self._get_example_dataset(path)
         implanted_sequences_path = self._get_implanted_sequences(path)
