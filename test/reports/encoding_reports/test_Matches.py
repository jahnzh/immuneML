import os
import shutil
import unittest

import pandas as pd

from immuneML.caching.CacheType import CacheType
from immuneML.data_model.dataset.RepertoireDataset import RepertoireDataset
from immuneML.data_model.receptor.receptor_sequence.Chain import Chain
from immuneML.encodings.EncoderParams import EncoderParams
from immuneML.encodings.reference_encoding.MatchedReceptorsEncoder import MatchedReceptorsEncoder
from immuneML.encodings.reference_encoding.MatchedRegexEncoder import MatchedRegexEncoder
from immuneML.encodings.reference_encoding.MatchedSequencesEncoder import MatchedSequencesEncoder
from immuneML.environment.Constants import Constants
from immuneML.environment.EnvironmentSettings import EnvironmentSettings
from immuneML.environment.LabelConfiguration import LabelConfiguration
from immuneML.reports.encoding_reports.Matches import Matches
from immuneML.util.PathBuilder import PathBuilder
from immuneML.util.RepertoireBuilder import RepertoireBuilder


class TestMatches(unittest.TestCase):

    def setUp(self) -> None:
        os.environ[Constants.CACHE_TYPE] = CacheType.TEST.name

    def create_encoded_matchedreceptors(self, path):
        # Setting up dummy data
        labels = {"subject_id": ["subject_1", "subject_2"],
                  "label": ["yes", "no"]}

        metadata_alpha = {"v_call": "TRAV1", "j_call": "TRAJ1", "chain": Chain.ALPHA.value}
        metadata_beta = {"v_call": "TRBV1", "j_call": "TRBJ1", "chain": Chain.BETA.value}

        repertoires, metadata = RepertoireBuilder.build(sequences=[["AAAA", "TTTT"], ["SSSS", "TTTT"]],
                                                        path=path, labels=labels,
                                                        seq_metadata=[[{**metadata_alpha, "duplicate_count": 10},
                                                                       {**metadata_beta, "duplicate_count": 10}],
                                                                      [{**metadata_alpha, "duplicate_count": 5},
                                                                       {**metadata_beta, "duplicate_count": 5}]],
                                                        subject_ids=labels["subject_id"])

        dataset = RepertoireDataset(repertoires=repertoires, metadata_file=metadata)

        label_config = LabelConfiguration()
        label_config.add_label("subject_id", labels["subject_id"])
        label_config.add_label("label", labels["label"])

        file_content = """complex.id	Gene	CDR3	V	J	Species	MHC A	MHC B	MHC class	Epitope	Epitope gene	Epitope species	Reference	Method	Meta	CDR3fix	Score
100	TRA	AAAA	TRAV1	TRAJ1	HomoSapiens	HLA-A*11:01	B2M	MHCI	AVFDRKSDAK	EBNA4	EBV	https://www.10xgenomics.com/resources/application-notes/a-new-way-of-exploring-immunity-linking-highly-multiplexed-antigen-recognition-to-immune-repertoire-and-phenotype/#	{"frequency": "1/11684", "identification": "dextramer-sort", "sequencing": "rna-seq", "singlecell": "yes", "verification": ""}	{"cell.subset": "", "clone.id": "", "donor.MHC": "", "donor.MHC.method": "", "epitope.id": "", "replica.id": "", "samples.found": 1, "structure.id": "", "studies.found": 1, "study.id": "", "subject.cohort": "", "subject.id": "1", "tissue": ""}	{"cdr3": "CASSPPRVYSNGAGLAGVGWRNEQFF", "cdr3_old": "CASSPPRVYSNGAGLAGVGWRNEQFF", "fixNeeded": false, "good": true, "jCanonical": true, "jFixType": "NoFixNeeded", "jId": "TRBJ2-1*01", "jStart": 21, "vCanonical": true, "vEnd": 4, "vFixType": "NoFixNeeded", "vId": "TRBV5-4*01"}	0
100	TRB	TTTT	TRBV1	TRBJ1	HomoSapiens	HLA-A*03:01	B2M	MHCI	KLGGALQAK	IE1	CMV	https://www.10xgenomics.com/resources/application-notes/a-new-way-of-exploring-immunity-linking-highly-multiplexed-antigen-recognition-to-immune-repertoire-and-phenotype/#	{"frequency": "1/25584", "identification": "dextramer-sort", "sequencing": "rna-seq", "singlecell": "yes", "verification": ""}	{"cell.subset": "", "clone.id": "", "donor.MHC": "", "donor.MHC.method": "", "epitope.id": "", "replica.id": "", "samples.found": 1, "structure.id": "", "studies.found": 1, "study.id": "", "subject.cohort": "", "subject.id": "3", "tissue": ""}	{"cdr3": "CASSWTWDAATLWGQGALGGANVLTF", "cdr3_old": "CASSWTWDAATLWGQGALGGANVLTF", "fixNeeded": false, "good": true, "jCanonical": true, "jFixType": "NoFixNeeded", "jId": "TRBJ2-6*01", "jStart": 19, "vCanonical": true, "vEnd": 4, "vFixType": "NoFixNeeded", "vId": "TRBV5-5*01"}	0"""

        with open(path / "refs.tsv", "w") as file:
            file.writelines(file_content)

        reference_receptors = {"params": {"path": path / "refs.tsv", "region_type": "FULL_SEQUENCE", "paired": True, "receptor_chains": "TRA_TRB"},
                               "format": "VDJdb"}

        encoder = MatchedReceptorsEncoder.build_object(dataset, **{
            "reference": reference_receptors,
            "max_edit_distances": 0,
            "reads": "all",
            "sum_matches": False,
            "normalize": False
        })

        encoded = encoder.encode(dataset, EncoderParams(
            result_path=path,
            label_config=label_config,
            filename="dataset.csv"
        ))

        return encoded

    def test_generate_for_matchedreceptors(self):
        path = EnvironmentSettings.tmp_test_path / "matches_for_matchedreceptors/"

        encoded_data = self.create_encoded_matchedreceptors(path)

        report = Matches(dataset=encoded_data, result_path=path / "report_results/")

        self.assertTrue(report.check_prerequisites())
        report.generate_report()

        self.assertTrue(os.path.isfile(path / "report_results/complete_match_count_table.csv"))
        self.assertTrue(os.path.isfile(path / "report_results/repertoire_sizes.csv"))

        self.assertTrue(os.path.isdir(path / "report_results/paired_matches"))
        self.assertTrue(os.path.isdir(path / "report_results/receptor_info"))

        self.assertTrue(os.path.isfile(path / "report_results/receptor_info/all_chains.csv"))
        self.assertTrue(os.path.isfile(path / "report_results/receptor_info/all_receptors.csv"))
        self.assertTrue(os.path.isfile(path / "report_results/receptor_info/unique_alpha_chains.csv"))
        self.assertTrue(os.path.isfile(path / "report_results/receptor_info/unique_beta_chains.csv"))
        self.assertTrue(os.path.isfile(path / "report_results/receptor_info/unique_receptors.csv"))

        matches = pd.read_csv(path / "report_results/complete_match_count_table.csv")
        chains = pd.read_csv(path / "report_results/receptor_info/all_chains.csv")
        receptors = pd.read_csv(path / "report_results/receptor_info/all_receptors.csv")
        unique_alpha_chains = pd.read_csv(path / "report_results/receptor_info/unique_alpha_chains.csv")
        unique_beta_chains = pd.read_csv(path / "report_results/receptor_info/unique_beta_chains.csv")
        unique_receptors = pd.read_csv(path / "report_results/receptor_info/unique_receptors.csv")

        self.assertListEqual(list(matches["100.alpha"]), [10, 0])
        self.assertListEqual(list(matches["100.beta"]), [10, 5])

        self.assertListEqual(list(chains["receptor_id"]), [100, 100])
        self.assertListEqual(list(receptors["receptor_id"]), [100])
        self.assertListEqual(list(unique_alpha_chains["receptor_id"]), [100])
        self.assertListEqual(list(unique_beta_chains["receptor_id"]), [100])
        self.assertListEqual(list(unique_receptors["receptor_id"]), [100])

        self.assertListEqual(list(unique_receptors["sequence_alpha"]), list(unique_alpha_chains["sequence"]))
        self.assertListEqual(list(unique_receptors["sequence_beta"]), list(unique_beta_chains["sequence"]))

        shutil.rmtree(path)

    def create_encoded_matchedsequences(self, path):
        # Setting up dummy data
        labels = {"label": ["yes", "no"]}

        metadata_beta = {"v_call": "TRBV1", "j_call": "TRBJ1", "chain": Chain.BETA.value}

        repertoires, metadata = RepertoireBuilder.build(sequences=[["AAAA", "TTTT"], ["SSSS", "TTTT"]],
                                                        path=path, labels=labels,
<<<<<<< HEAD
                                                        seq_metadata=[[{**metadata_beta, "duplicate_count": 10},
                                                                       {**metadata_beta, "duplicate_count": 10}],
                                                                      [{**metadata_beta, "duplicate_count": 5},
                                                                       {**metadata_beta, "duplicate_count": 5}]],
                                                        subject_ids=labels["subject_id"])
=======
                                                        seq_metadata=[[{**metadata_beta, "count": 10},
                                                                       {**metadata_beta, "count": 10}],
                                                                      [{**metadata_beta, "count": 5},
                                                                       {**metadata_beta, "count": 5}]],
                                                        subject_ids=["subject_1", "subject_2"])
>>>>>>> 451d455f

        dataset = RepertoireDataset(repertoires=repertoires, metadata_file=metadata)

        label_config = LabelConfiguration()
        label_config.add_label("label", labels["label"])

        file_content = """complex.id	Gene	CDR3	V	J	Species	MHC A	MHC B	MHC class	Epitope	Epitope gene	Epitope species	Reference	Method	Meta	CDR3fix	Score
100	TRB	AAAA	TRBV1	TRBJ1	HomoSapiens	HLA-A*11:01	B2M	MHCI	AVFDRKSDAK	EBNA4	EBV	https://www.10xgenomics.com/resources/application-notes/a-new-way-of-exploring-immunity-linking-highly-multiplexed-antigen-recognition-to-immune-repertoire-and-phenotype/#	{"frequency": "1/11684", "identification": "dextramer-sort", "sequencing": "rna-seq", "singlecell": "yes", "verification": ""}	{"cell.subset": "", "clone.id": "", "donor.MHC": "", "donor.MHC.method": "", "epitope.id": "", "replica.id": "", "samples.found": 1, "structure.id": "", "studies.found": 1, "study.id": "", "subject.cohort": "", "subject.id": "1", "tissue": ""}	{"cdr3": "CASSPPRVYSNGAGLAGVGWRNEQFF", "cdr3_old": "CASSPPRVYSNGAGLAGVGWRNEQFF", "fixNeeded": false, "good": true, "jCanonical": true, "jFixType": "NoFixNeeded", "jId": "TRBJ2-1*01", "jStart": 21, "vCanonical": true, "vEnd": 4, "vFixType": "NoFixNeeded", "vId": "TRBV5-4*01"}	0
101	TRB	AAAA	TRBV1	TRBJ1	HomoSapiens	HLA-A*11:01	B2M	MHCI	AVFDRKSDAK	EBNA4	EBV	https://www.10xgenomics.com/resources/application-notes/a-new-way-of-exploring-immunity-linking-highly-multiplexed-antigen-recognition-to-immune-repertoire-and-phenotype/#	{"frequency": "1/11684", "identification": "dextramer-sort", "sequencing": "rna-seq", "singlecell": "yes", "verification": ""}	{"cell.subset": "", "clone.id": "", "donor.MHC": "", "donor.MHC.method": "", "epitope.id": "", "replica.id": "", "samples.found": 1, "structure.id": "", "studies.found": 1, "study.id": "", "subject.cohort": "", "subject.id": "1", "tissue": ""}	{"cdr3": "CASSPPRVYSNGAGLAGVGWRNEQFF", "cdr3_old": "CASSPPRVYSNGAGLAGVGWRNEQFF", "fixNeeded": false, "good": true, "jCanonical": true, "jFixType": "NoFixNeeded", "jId": "TRBJ2-1*01", "jStart": 21, "vCanonical": true, "vEnd": 4, "vFixType": "NoFixNeeded", "vId": "TRBV5-4*01"}	0
200	TRB	TTTT	TRBV1	TRBJ1	HomoSapiens	HLA-A*03:01	B2M	MHCI	KLGGALQAK	IE1	CMV	https://www.10xgenomics.com/resources/application-notes/a-new-way-of-exploring-immunity-linking-highly-multiplexed-antigen-recognition-to-immune-repertoire-and-phenotype/#	{"frequency": "1/25584", "identification": "dextramer-sort", "sequencing": "rna-seq", "singlecell": "yes", "verification": ""}	{"cell.subset": "", "clone.id": "", "donor.MHC": "", "donor.MHC.method": "", "epitope.id": "", "replica.id": "", "samples.found": 1, "structure.id": "", "studies.found": 1, "study.id": "", "subject.cohort": "", "subject.id": "3", "tissue": ""}	{"cdr3": "CASSWTWDAATLWGQGALGGANVLTF", "cdr3_old": "CASSWTWDAATLWGQGALGGANVLTF", "fixNeeded": false, "good": true, "jCanonical": true, "jFixType": "NoFixNeeded", "jId": "TRBJ2-6*01", "jStart": 19, "vCanonical": true, "vEnd": 4, "vFixType": "NoFixNeeded", "vId": "TRBV5-5*01"}	0"""

        with open(path / "refs.tsv", "w") as file:
            file.writelines(file_content)

        reference_sequences = {"params": {"path": path / "refs.tsv", "region_type": "FULL_SEQUENCE", "paired": False}, "format": "VDJdb"}

        encoder = MatchedSequencesEncoder.build_object(dataset, **{
            "reference": reference_sequences,
            "max_edit_distance": 0,
            "reads": "all",
            "sum_matches": False,
            "normalize": False
        })

        encoded = encoder.encode(dataset, EncoderParams(
            result_path=path,
            label_config=label_config,
            filename="dataset.csv"
        ))

        return encoded

    def test_generate_for_matchedsequences(self):
<<<<<<< HEAD
        path = EnvironmentSettings.tmp_test_path / "matches_for_matchedsequences/"
=======
        path = PathBuilder.remove_old_and_build(EnvironmentSettings.root_path / "test/tmp/matches_for_matchedsequences/")
>>>>>>> 451d455f

        encoded_data = self.create_encoded_matchedsequences(path)

        report = Matches(dataset=encoded_data, result_path=path / "report_results/")

        self.assertTrue(report.check_prerequisites())
        report.generate_report()

        self.assertTrue(os.path.isfile(path / "report_results/complete_match_count_table.csv"))
        self.assertTrue(os.path.isfile(path / "report_results/repertoire_sizes.csv"))

        self.assertTrue(os.path.isfile(path / "report_results/sequence_info/all_chains.csv"))
        self.assertTrue(os.path.isfile(path / "report_results/sequence_info/unique_chains.csv"))

        matches = pd.read_csv(path / "report_results/complete_match_count_table.csv")
        chains = pd.read_csv(path / "report_results/sequence_info/all_chains.csv")
        unique_chains = pd.read_csv(path / "report_results/sequence_info/unique_chains.csv")

        self.assertListEqual(list(matches["TRBV1_AAAA_TRBJ1_100_TRB"]), [10, 0])
        self.assertListEqual(list(matches["TRBV1_AAAA_TRBJ1_101_TRB"]), [10, 0])
        self.assertListEqual(list(matches["TRBV1_TTTT_TRBJ1_200_TRB"]), [10, 5])

        self.assertListEqual(list(chains["sequence_id"]), ["100_TRB", "101_TRB", "200_TRB"])
        self.assertListEqual(list(unique_chains["sequence_id"]), ["100_TRB", "200_TRB"])

        shutil.rmtree(path)

    def create_encoded_matchedregex(self, path):
        # Setting up dummy data
        labels = {"subject_id": ["subject_1", "subject_2", "subject_3"],
                  "label": ["yes", "no", "no"]}

        metadata_alpha = {"v_call": "V1", "j_call": "J1", "chain": Chain.ALPHA.value}
        metadata_beta = {"v_call": "V1", "j_call": "J1", "chain": Chain.BETA.value}

        repertoires, metadata = RepertoireBuilder.build(
            sequences=[["XXAGQXGSSNTGKLIXX", "XXAGQXGSSNTGKLIYY", "XXSAGQGETQYXX"],
                       ["ASSXRXX"],
                       ["XXIXXNDYKLSXX", "CCCC", "SSSS", "TTTT"]],
            path=path, labels=labels,
            seq_metadata=[[{**metadata_alpha, "duplicate_count": 10, "v_call": "TRAV35"},
                           {**metadata_alpha, "duplicate_count": 10},
                           {**metadata_beta, "duplicate_count": 10, "v_call": "TRBV29-1"}],
                          [{**metadata_beta, "duplicate_count": 10, "v_call": "TRBV7-3"}],
                          [{**metadata_alpha, "duplicate_count": 5, "v_call": "TRAV26-2"},
                           {**metadata_alpha, "duplicate_count": 2},
                           {**metadata_beta, "duplicate_count": 1},
                           {**metadata_beta, "duplicate_count": 2}]],
            subject_ids=labels["subject_id"])

        dataset = RepertoireDataset(repertoires=repertoires, metadata_file=metadata)

        label_config = LabelConfiguration()
        label_config.add_label("subject_id", labels["subject_id"])
        label_config.add_label("label", labels["label"])

        file_content = """id	TRAV	TRBV	TRA_regex	TRB_regex
1	TRAV35	TRBV29-1	AGQ.GSSNTGKLI	S[APGFTVML]GQGETQY
2		TRBV7-3		ASS.R.*
3	TRAV26-1		I..NDYKLS	
4	TRAV26-2		I..NDYKLS	
        """

        filepath = path / "reference_motifs.tsv"
        with open(filepath, "w") as file:
            file.writelines(file_content)

        encoder = MatchedRegexEncoder.build_object(dataset, **{
            "motif_filepath": filepath,
            "match_v_genes": False,
            "reads": "all"
        })

        encoded = encoder.encode(dataset, EncoderParams(
            result_path=path,
            label_config=label_config,
            filename="dataset.csv"
        ))

        return encoded

    def test_generate_for_matchedregex(self):
        path = EnvironmentSettings.tmp_test_path / "regex_matches_report/"

        encoded_data = self.create_encoded_matchedregex(path / "input_data/")

        report = Matches(dataset=encoded_data, result_path=path / "report_results/")

        self.assertTrue(report.check_prerequisites())
        report.generate_report()

        self.assertTrue(os.path.isfile(path / "report_results/complete_match_count_table.csv"))
        self.assertTrue(os.path.isfile(path / "report_results/repertoire_sizes.csv"))

        self.assertTrue(os.path.isdir(path / "report_results/paired_matches"))
        self.assertTrue(os.path.isfile(path / "report_results/paired_matches/example_subject_1_label_yes_subject_id_subject_1.csv"))
        self.assertTrue(os.path.isfile(path / "report_results/paired_matches/example_subject_2_label_no_subject_id_subject_2.csv"))
        self.assertTrue(os.path.isfile(path / "report_results/paired_matches/example_subject_3_label_no_subject_id_subject_3.csv"))

        matches = pd.read_csv(path / "report_results/complete_match_count_table.csv")
        subj1_results = pd.read_csv(path / "report_results/paired_matches/example_subject_1_label_yes_subject_id_subject_1.csv")

        self.assertListEqual(list(matches["1_TRA"]), [20, 0, 0])
        self.assertListEqual(list(matches["1_TRB"]), [10, 0, 0])
        self.assertListEqual(list(matches["2_TRB"]), [0, 10, 0])
        self.assertListEqual(list(matches["3_TRA"]), [0, 0, 5])

        self.assertListEqual(list(subj1_results["1_TRA"]), [20])
        self.assertListEqual(list(subj1_results["1_TRB"]), [10])

        shutil.rmtree(path)<|MERGE_RESOLUTION|>--- conflicted
+++ resolved
@@ -123,19 +123,11 @@
 
         repertoires, metadata = RepertoireBuilder.build(sequences=[["AAAA", "TTTT"], ["SSSS", "TTTT"]],
                                                         path=path, labels=labels,
-<<<<<<< HEAD
                                                         seq_metadata=[[{**metadata_beta, "duplicate_count": 10},
                                                                        {**metadata_beta, "duplicate_count": 10}],
                                                                       [{**metadata_beta, "duplicate_count": 5},
                                                                        {**metadata_beta, "duplicate_count": 5}]],
-                                                        subject_ids=labels["subject_id"])
-=======
-                                                        seq_metadata=[[{**metadata_beta, "count": 10},
-                                                                       {**metadata_beta, "count": 10}],
-                                                                      [{**metadata_beta, "count": 5},
-                                                                       {**metadata_beta, "count": 5}]],
-                                                        subject_ids=["subject_1", "subject_2"])
->>>>>>> 451d455f
+                                                        subject_ids=['subject_1', 'subject_2'])
 
         dataset = RepertoireDataset(repertoires=repertoires, metadata_file=metadata)
 
@@ -169,11 +161,7 @@
         return encoded
 
     def test_generate_for_matchedsequences(self):
-<<<<<<< HEAD
-        path = EnvironmentSettings.tmp_test_path / "matches_for_matchedsequences/"
-=======
-        path = PathBuilder.remove_old_and_build(EnvironmentSettings.root_path / "test/tmp/matches_for_matchedsequences/")
->>>>>>> 451d455f
+        path = PathBuilder.remove_old_and_build(EnvironmentSettings.tmp_test_path / "matches_for_matchedsequences/")
 
         encoded_data = self.create_encoded_matchedsequences(path)
 
