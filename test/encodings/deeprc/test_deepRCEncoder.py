import os
import shutil
from pathlib import Path
from unittest import TestCase

import pandas as pd

from immuneML.caching.CacheType import CacheType
from immuneML.data_model.dataset.RepertoireDataset import RepertoireDataset
from immuneML.encodings.EncoderParams import EncoderParams
from immuneML.encodings.deeprc.DeepRCEncoder import DeepRCEncoder
from immuneML.environment.Constants import Constants
from immuneML.environment.EnvironmentSettings import EnvironmentSettings
from immuneML.environment.Label import Label
from immuneML.environment.LabelConfiguration import LabelConfiguration
from immuneML.util.PathBuilder import PathBuilder
from immuneML.util.RepertoireBuilder import RepertoireBuilder


class TestDeepRCEncoder(TestCase):

    def setUp(self) -> None:
        os.environ[Constants.CACHE_TYPE] = CacheType.TEST.name

    def create_datasets(self, path: Path):
        repertoires, metadata = RepertoireBuilder.build([["A", "B"], ["B", "C"], ["D"], ["E", "F"]], path,
                                                      {"l1": [1, 0, 1, 0], "l2": [2, 3, 2, 3]})

        main_dataset = RepertoireDataset(repertoires=repertoires, metadata_file=metadata)
        sub_dataset = main_dataset.make_subset([0, 1], path=path, dataset_type="subset")
        return main_dataset, sub_dataset

    def test_encode(self):
        path = EnvironmentSettings.tmp_test_path / "deeprc_encoder/"
<<<<<<< HEAD
        PathBuilder.remove_old_and_build(path)
=======
>>>>>>> 0ddae6ac
        PathBuilder.build(path / "encoded_data/")

        main_dataset, sub_dataset = self.create_datasets(path)

        enc = DeepRCEncoder.build_object(sub_dataset, **{})

        enc.set_context({"dataset": main_dataset})

        encoded = enc.encode(sub_dataset, EncoderParams(result_path=path / "encoded_data/",
                                                        label_config=LabelConfiguration([Label("l1", [0, 1]), Label("l2", [2, 3])]),
                                                        pool_size=4))

        self.assertListEqual(encoded.encoded_data.example_ids, sub_dataset.get_repertoire_ids())
        self.assertTrue(os.path.isfile(encoded.encoded_data.info["metadata_filepath"]))

        metadata_content = pd.read_csv(encoded.encoded_data.info["metadata_filepath"], sep=",")
        self.assertListEqual(list(metadata_content["ID"]), sub_dataset.get_repertoire_ids())

        for repertoire in main_dataset.repertoires:
            rep_path = path / f"encoded_data/encoding/{repertoire.identifier}.tsv"
            self.assertTrue(os.path.isfile(rep_path))
            repertoire_tsv = pd.read_csv(rep_path, sep="\t")
            self.assertListEqual(list(repertoire_tsv["amino_acid"]), list(repertoire.get_sequence_aas()))

        shutil.rmtree(path)<|MERGE_RESOLUTION|>--- conflicted
+++ resolved
@@ -32,10 +32,7 @@
 
     def test_encode(self):
         path = EnvironmentSettings.tmp_test_path / "deeprc_encoder/"
-<<<<<<< HEAD
         PathBuilder.remove_old_and_build(path)
-=======
->>>>>>> 0ddae6ac
         PathBuilder.build(path / "encoded_data/")
 
         main_dataset, sub_dataset = self.create_datasets(path)
