import os
import shutil
from unittest import TestCase

from immuneML.caching.CacheType import CacheType
from immuneML.data_model.dataset.RepertoireDataset import RepertoireDataset
from immuneML.environment.Constants import Constants
from immuneML.environment.EnvironmentSettings import EnvironmentSettings
from immuneML.preprocessing.filters.ClonesPerRepertoireFilter import ClonesPerRepertoireFilter
from immuneML.util.PathBuilder import PathBuilder
from immuneML.util.RepertoireBuilder import RepertoireBuilder


class TestClonesPerRepertoireFilter(TestCase):

    def setUp(self) -> None:
        os.environ[Constants.CACHE_TYPE] = CacheType.TEST.name

    def test_process(self):
        path = PathBuilder.build(EnvironmentSettings.tmp_test_path / "clones_per_repertoire_filter/")
        dataset = RepertoireDataset(repertoires=RepertoireBuilder.build([["ACF", "ACF", "ACF"],
                                                                       ["ACF", "ACF"],
                                                                       ["ACF", "ACF", "ACF", "ACF"]], path)[0])

        dataset1 = ClonesPerRepertoireFilter(**{"lower_limit": 3, "result_path": path / 'dataset1'}).process_dataset(dataset, path / 'processed_dataset1')
        self.assertEqual(2, dataset1.get_example_count())

        dataset2 = ClonesPerRepertoireFilter(**{"upper_limit": 2, "result_path": path / 'dataset2'}).process_dataset(dataset, path / 'processed_dataset2')
        self.assertEqual(1, dataset2.get_example_count())

<<<<<<< HEAD
        self.assertRaises(Exception, ClonesPerRepertoireFilter(**{"lower_limit": 10, "result_path": path}).process_dataset, dataset, path)
=======
        self.assertRaises(Exception, ClonesPerRepertoireFilter(**{"lower_limit": 10, "result_path": path / 'dataset3'}).process_dataset, dataset, path / 'processed_dataset3')
>>>>>>> b6f82760

        shutil.rmtree(path)<|MERGE_RESOLUTION|>--- conflicted
+++ resolved
@@ -28,10 +28,6 @@
         dataset2 = ClonesPerRepertoireFilter(**{"upper_limit": 2, "result_path": path / 'dataset2'}).process_dataset(dataset, path / 'processed_dataset2')
         self.assertEqual(1, dataset2.get_example_count())
 
-<<<<<<< HEAD
-        self.assertRaises(Exception, ClonesPerRepertoireFilter(**{"lower_limit": 10, "result_path": path}).process_dataset, dataset, path)
-=======
         self.assertRaises(Exception, ClonesPerRepertoireFilter(**{"lower_limit": 10, "result_path": path / 'dataset3'}).process_dataset, dataset, path / 'processed_dataset3')
->>>>>>> b6f82760
 
         shutil.rmtree(path)