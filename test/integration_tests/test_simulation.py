import os
import shutil
from pathlib import Path

import pandas as pd
import pytest
import yaml

from immuneML.IO.dataset_export.ImmuneMLExporter import ImmuneMLExporter
from immuneML.IO.dataset_import.ImmuneMLImport import ImmuneMLImport
from immuneML.app.ImmuneMLApp import ImmuneMLApp
from immuneML.data_model.dataset.RepertoireDataset import RepertoireDataset
from immuneML.environment.Constants import Constants
from immuneML.environment.EnvironmentSettings import EnvironmentSettings
from immuneML.util.PathBuilder import PathBuilder
from immuneML.util.RepertoireBuilder import RepertoireBuilder


def prepare_specs(self, path) -> Path:
    specs = {
        "definitions": {
            "datasets": {
                "d1": {
                    "format": 'ImmuneML',
                    "params": {
                        "path": str(path / "dataset1.yaml")
                    }
                }
            },
            "motifs": {
                "motif1": {
                    "seed": "E/E",
                    "instantiation": {
                        "GappedKmer": {
                            "max_gap": 1,
                            "alphabet_weights": None,
                            "position_weights": None
                        },
                    }
                },
                "motif2": {
                    "seed": "TTT",
                    "instantiation": "GappedKmer"
                }
            },
            "signals": {
                "signal1": {
                    "motifs": ["motif1", "motif2"],
                    "implanting": "HealthySequence",
                    "sequence_position_weights": None
                },
                "signal2": {
                    "motifs": ["motif1"],
                    "implanting": "HealthySequence",
                    "sequence_position_weights": None
                }
            },
            "simulations": {
                "sim1": {
                    "type": "Implanting",
                    "sim_items": {
                        "var1": {
                            "type": "Implanting",
                            "signals": ["signal1", "signal2"],
                            "dataset_implanting_rate": 0.5,
                            "repertoire_implanting_rate": 0.33
                        },
                        "var2": {
                            "type": "Implanting",
                            "signals": ["signal1", "signal2"],
                            "dataset_implanting_rate": 0.5,
                            "is_noise": True,
                            "repertoire_implanting_rate": 0.33
                        }
                    }
                }
            },
        },
        "instructions": {
            "inst1": {
                "type": "Simulation",
                "dataset": "d1",
                "simulation": "sim1",
                "export_formats": ["AIRR", 'ImmuneML'],
                "store_signal_in_receptors": False
            }
        },
        "output": {
            "format": "HTML"
        }
<<<<<<< HEAD
    }

    with open(path / "specs.yaml", "w") as file:
        yaml.dump(specs, file)

    return path / "specs.yaml"


def prepare_dataset(self, path):
    PathBuilder.build(path)
    repertoires, metadata = RepertoireBuilder.build(sequences=[["AAA", "CCC", "DDD"], ["AAA", "CCC", "DDD"],
                                                               ["AAA", "CCC", "DDD"], ["AAA", "CCC", "DDD"],
                                                               ["AAA", "CCC", "DDD"], ["AAA", "CCC", "DDD"],
                                                               ["AAA", "CCC", "DDD"], ["AAA", "CCC", "DDD"],
                                                               ["AAA", "CCC", "DDD"], ["AAA", "CCC", "DDD"],
                                                               ["AAA", "CCC", "DDD"], ["AAA", "CCC", "DDD"],
                                                               ["AAA", "CCC", "DDD"], ["AAA", "CCC", "DDD"],
                                                               ["AAA", "CCC", "DDD"], ["AAA", "CCC", "DDD"],
                                                               ["AAA", "CCC", "DDD"], ["AAA", "CCC", "DDD"],
                                                               ["AAA", "CCC", "DDD"], ["AAA", "CCC", "DDD"],
                                                               ["AAA", "CCC", "DDD"], ["AAA", "CCC", "DDD"],
                                                               ["AAA", "CCC", "DDD"], ["AAA", "CCC", "DDD"],
                                                               ["AAA", "CCC", "DDD"], ["AAA", "CCC", "DDD"],
                                                               ["AAA", "CCC", "DDD"], ["AAA", "CCC", "DDD"],
                                                               ["AAA", "CCC", "DDD"], ["AAA", "CCC", "DDD"],
                                                               ["AAA", "CCC", "DDD"], ["AAA", "CCC", "DDD"],
                                                               ["AAA", "CCC", "DDD"], ["AAA", "CCC", "DDD"]], path=path,
                                                    labels={"l1": [1, 2, 1, 2, 1, 2, 1, 2, 1, 2, 1, 2, 1, 2, 1, 2, 1, 2,
                                                                   1, 2, 1, 2, 1, 2, 1, 2, 1, 2, 1, 2, 1, 2, 1, 2],
                                                            "l2": [0, 0, 1, 1, 0, 0, 1, 1, 0, 0, 1, 1, 0, 0, 1, 1, 0, 1,
                                                                   0, 1, 0, 1, 0, 1, 0, 1, 0, 1, 0, 1, 0, 1, 0, 1]})

    dataset = RepertoireDataset(repertoires=repertoires, metadata_file=metadata, labels={"l1": [1, 2], "l2": [0, 1]},
                                name="dataset1")
    ImmuneMLExporter.export(dataset, path)


@pytest.mark.skip(reason='simulation will come from ligo')
def test_simulation(self):
    path = EnvironmentSettings.tmp_test_path / "integration_simulation/"
    self.prepare_dataset(path)
    specs_path = self.prepare_specs(path)

    PathBuilder.build(path / "result/")

    app = ImmuneMLApp(specification_path=specs_path, result_path=path / "result/")
    app.run()

    self.assertTrue(os.path.isfile(path / "result/inst1/metadata.csv"))

    metadata_df = pd.read_csv(path / "result/inst1/metadata.csv", comment=Constants.COMMENT_SIGN)
    self.assertTrue("signal1" in metadata_df.columns)
    self.assertEqual(17, sum(metadata_df["signal1"]))

    self.assertTrue(os.path.isfile(path / "result/index.html"))
    self.assertTrue(os.path.isfile(path / "result/inst1/exported_dataset/immuneml/d1.yaml"))

    shutil.rmtree(path)


@pytest.mark.skip(reason='simulation will come from ligo')
def test_simulation_receptors():
    path = PathBuilder.remove_old_and_build(EnvironmentSettings.tmp_test_path / "integration_simulation_receptor/")
    specs = {
        "definitions": {
            "datasets": {
                "d1": {
                    "format": "RandomReceptorDataset",
                    "params": {
                        "receptor_count": 100,
                        "chain_1_length_probabilities": {10: 1},
                        "chain_2_length_probabilities": {10: 1},
                        "result_path": str(path / "dataset/"),
                        "labels": {}
=======

        with open(path / "specs.yaml", "w") as file:
            yaml.dump(specs, file)

        return path / "specs.yaml"

    def prepare_dataset(self, path):
        PathBuilder.build(path)
        repertoires, metadata = RepertoireBuilder.build(sequences=[["AAAAA", "CCCCC", "DDDDD"] for _ in range(34)],
                                                        path=path,
                                                        labels={"l1": [1, 2, 1, 2, 1, 2, 1, 2, 1, 2, 1, 2, 1, 2, 1, 2, 1, 2,
                                                                       1, 2, 1, 2, 1, 2, 1, 2, 1, 2, 1, 2, 1, 2, 1, 2],
                                                                "l2": [0, 0, 1, 1, 0, 0, 1, 1, 0, 0, 1, 1, 0, 0, 1, 1, 0, 1,
                                                                       0, 1, 0, 1, 0, 1, 0, 1, 0, 1, 0, 1, 0, 1, 0, 1]})

        dataset = RepertoireDataset(repertoires=repertoires, metadata_file=metadata, labels={"l1": [1, 2], "l2": [0, 1]}, name="dataset1")
        ImmuneMLExporter.export(dataset, path)

    def test_simulation(self):
        path = PathBuilder.remove_old_and_build(EnvironmentSettings.tmp_test_path / "integration_simulation/")
        self.prepare_dataset(path)
        specs_path = self.prepare_specs(path)

        PathBuilder.build(path / "result/")

        app = ImmuneMLApp(specification_path=specs_path, result_path=path / "result/")
        app.run()

        self.assertTrue(os.path.isfile(path / "result/inst1/metadata.csv"))

        metadata_df = pd.read_csv(path / "result/inst1/metadata.csv", comment=Constants.COMMENT_SIGN)
        self.assertTrue("signal1" in metadata_df.columns)
        self.assertEqual(17, sum(metadata_df["signal1"]))

        self.assertTrue(os.path.isfile(path / "result/index.html"))
        self.assertTrue(os.path.isfile(path / "result/inst1/exported_dataset/immuneml/d1.iml_dataset"))

        shutil.rmtree(path)

    def test_simulation_receptors(self):
        path = PathBuilder.build(EnvironmentSettings.tmp_test_path / "integration_simulation_receptor/")
        specs = {
            "definitions": {
                "datasets": {
                    "d1": {
                        "format": "RandomReceptorDataset",
                        "params": {
                            "receptor_count": 100,
                            "chain_1_length_probabilities": {10: 1},
                            "chain_2_length_probabilities": {10: 1},
                            "result_path": str(path / "dataset/"),
                            "labels": {}
                        }
                    },
                },
                "motifs": {
                    "motif1": {
                        "seed_chain1": "CC/C",
                        "name_chain1": "ALPHA",
                        "name_chain2": "BETA",
                        "seed_chain2": "F/FF",
                        "instantiation": {
                            "GappedKmer": {
                                "max_gap": 1,
                                "alphabet_weights": None,
                                "position_weights": None
                            },
                        }
                    },
                    "motif2": {
                        "seed_chain1": "CCCC",
                        "name_chain1": "ALPHA",
                        "name_chain2": "BETA",
                        "seed_chain2": "FFFF",
                        "instantiation": "GappedKmer"
>>>>>>> b6f82760
                    }
                },
            },
            "motifs": {
                "motif1": {
                    "seed_chain1": "CC/C",
                    "name_chain1": "ALPHA",
                    "name_chain2": "BETA",
                    "seed_chain2": "F/FF",
                    "instantiation": {
                        "GappedKmer": {
                            "max_gap": 1,
                            "alphabet_weights": None,
                            "position_weights": None
                        },
                    }
                },
                "motif2": {
                    "seed_chain1": "CCC",
                    "name_chain1": "ALPHA",
                    "name_chain2": "BETA",
                    "seed_chain2": "FFF",
                    "instantiation": "GappedKmer"
                }
            },
            "signals": {
                "signal1": {
                    "motifs": ["motif1", "motif2"],
                    "implanting": "Receptor",
                    "sequence_position_weights": None
                },
                "signal2": {
                    "motifs": ["motif1"],
                    "implanting": "Receptor",
                    "sequence_position_weights": None
                }
            },
            "simulations": {
                "sim1": {
                    "type": "Implanting",
                    "sim_items": {
                        "var1": {
                            "type": "Implanting",
                            "signals": ["signal1"],
                            "dataset_implanting_rate": 0.5
                        },
                        "var2": {
                            "type": "Implanting",
                            "signals": ["signal2"],
                            "dataset_implanting_rate": 0.5
                        }
                    }
                }
            }
        },
        "instructions": {
            "inst1": {
                "type": "Simulation",
                "dataset": "d1",
                "simulation": "sim1",
                "export_formats": ["ImmuneML"]
            }
        },
        "output": {
            "format": "HTML"
        }
    }

    with open(path / "specs.yaml", "w") as file:
        yaml.dump(specs, file)

    app = ImmuneMLApp(path / "specs.yaml", path / "result/")
    app.run()

    self.assertTrue(os.path.isfile(path / "result/index.html"))
    self.assertTrue(os.path.isfile(path / "result/inst1/exported_dataset/immuneml/d1.yaml"))
    dataset = ImmuneMLImport.import_dataset({"path": path / "result/inst1/exported_dataset/immuneml/d1.yaml"}, "d1")

    self.assertEqual(100, dataset.get_example_count())
    self.assertEqual(100, len([receptor for receptor in dataset.get_data() if "signal1" in receptor.metadata]))
    self.assertEqual(50, len([receptor for receptor in dataset.get_data() if receptor.metadata["signal1"]]))
    self.assertEqual(100, len([receptor for receptor in dataset.get_data() if "signal2" in receptor.metadata]))
    self.assertEqual(50, len([receptor for receptor in dataset.get_data() if receptor.metadata["signal2"]]))

    shutil.rmtree(path)<|MERGE_RESOLUTION|>--- conflicted
+++ resolved
@@ -88,7 +88,6 @@
         "output": {
             "format": "HTML"
         }
-<<<<<<< HEAD
     }
 
     with open(path / "specs.yaml", "w") as file:
@@ -96,30 +95,14 @@
 
     return path / "specs.yaml"
 
-
-def prepare_dataset(self, path):
-    PathBuilder.build(path)
-    repertoires, metadata = RepertoireBuilder.build(sequences=[["AAA", "CCC", "DDD"], ["AAA", "CCC", "DDD"],
-                                                               ["AAA", "CCC", "DDD"], ["AAA", "CCC", "DDD"],
-                                                               ["AAA", "CCC", "DDD"], ["AAA", "CCC", "DDD"],
-                                                               ["AAA", "CCC", "DDD"], ["AAA", "CCC", "DDD"],
-                                                               ["AAA", "CCC", "DDD"], ["AAA", "CCC", "DDD"],
-                                                               ["AAA", "CCC", "DDD"], ["AAA", "CCC", "DDD"],
-                                                               ["AAA", "CCC", "DDD"], ["AAA", "CCC", "DDD"],
-                                                               ["AAA", "CCC", "DDD"], ["AAA", "CCC", "DDD"],
-                                                               ["AAA", "CCC", "DDD"], ["AAA", "CCC", "DDD"],
-                                                               ["AAA", "CCC", "DDD"], ["AAA", "CCC", "DDD"],
-                                                               ["AAA", "CCC", "DDD"], ["AAA", "CCC", "DDD"],
-                                                               ["AAA", "CCC", "DDD"], ["AAA", "CCC", "DDD"],
-                                                               ["AAA", "CCC", "DDD"], ["AAA", "CCC", "DDD"],
-                                                               ["AAA", "CCC", "DDD"], ["AAA", "CCC", "DDD"],
-                                                               ["AAA", "CCC", "DDD"], ["AAA", "CCC", "DDD"],
-                                                               ["AAA", "CCC", "DDD"], ["AAA", "CCC", "DDD"],
-                                                               ["AAA", "CCC", "DDD"], ["AAA", "CCC", "DDD"]], path=path,
-                                                    labels={"l1": [1, 2, 1, 2, 1, 2, 1, 2, 1, 2, 1, 2, 1, 2, 1, 2, 1, 2,
-                                                                   1, 2, 1, 2, 1, 2, 1, 2, 1, 2, 1, 2, 1, 2, 1, 2],
-                                                            "l2": [0, 0, 1, 1, 0, 0, 1, 1, 0, 0, 1, 1, 0, 0, 1, 1, 0, 1,
-                                                                   0, 1, 0, 1, 0, 1, 0, 1, 0, 1, 0, 1, 0, 1, 0, 1]})
+    def prepare_dataset(self, path):
+        PathBuilder.build(path)
+        repertoires, metadata = RepertoireBuilder.build(sequences=[["AAAAA", "CCCCC", "DDDDD"] for _ in range(34)],
+                                                        path=path,
+                                                        labels={"l1": [1, 2, 1, 2, 1, 2, 1, 2, 1, 2, 1, 2, 1, 2, 1, 2, 1, 2,
+                                                                       1, 2, 1, 2, 1, 2, 1, 2, 1, 2, 1, 2, 1, 2, 1, 2],
+                                                                "l2": [0, 0, 1, 1, 0, 0, 1, 1, 0, 0, 1, 1, 0, 0, 1, 1, 0, 1,
+                                                                       0, 1, 0, 1, 0, 1, 0, 1, 0, 1, 0, 1, 0, 1, 0, 1]})
 
     dataset = RepertoireDataset(repertoires=repertoires, metadata_file=metadata, labels={"l1": [1, 2], "l2": [0, 1]},
                                 name="dataset1")
@@ -128,7 +111,7 @@
 
 @pytest.mark.skip(reason='simulation will come from ligo')
 def test_simulation(self):
-    path = EnvironmentSettings.tmp_test_path / "integration_simulation/"
+    path = PathBuilder.remove_old_and_build(EnvironmentSettings.tmp_test_path / "integration_simulation/")
     self.prepare_dataset(path)
     specs_path = self.prepare_specs(path)
 
@@ -163,83 +146,6 @@
                         "chain_2_length_probabilities": {10: 1},
                         "result_path": str(path / "dataset/"),
                         "labels": {}
-=======
-
-        with open(path / "specs.yaml", "w") as file:
-            yaml.dump(specs, file)
-
-        return path / "specs.yaml"
-
-    def prepare_dataset(self, path):
-        PathBuilder.build(path)
-        repertoires, metadata = RepertoireBuilder.build(sequences=[["AAAAA", "CCCCC", "DDDDD"] for _ in range(34)],
-                                                        path=path,
-                                                        labels={"l1": [1, 2, 1, 2, 1, 2, 1, 2, 1, 2, 1, 2, 1, 2, 1, 2, 1, 2,
-                                                                       1, 2, 1, 2, 1, 2, 1, 2, 1, 2, 1, 2, 1, 2, 1, 2],
-                                                                "l2": [0, 0, 1, 1, 0, 0, 1, 1, 0, 0, 1, 1, 0, 0, 1, 1, 0, 1,
-                                                                       0, 1, 0, 1, 0, 1, 0, 1, 0, 1, 0, 1, 0, 1, 0, 1]})
-
-        dataset = RepertoireDataset(repertoires=repertoires, metadata_file=metadata, labels={"l1": [1, 2], "l2": [0, 1]}, name="dataset1")
-        ImmuneMLExporter.export(dataset, path)
-
-    def test_simulation(self):
-        path = PathBuilder.remove_old_and_build(EnvironmentSettings.tmp_test_path / "integration_simulation/")
-        self.prepare_dataset(path)
-        specs_path = self.prepare_specs(path)
-
-        PathBuilder.build(path / "result/")
-
-        app = ImmuneMLApp(specification_path=specs_path, result_path=path / "result/")
-        app.run()
-
-        self.assertTrue(os.path.isfile(path / "result/inst1/metadata.csv"))
-
-        metadata_df = pd.read_csv(path / "result/inst1/metadata.csv", comment=Constants.COMMENT_SIGN)
-        self.assertTrue("signal1" in metadata_df.columns)
-        self.assertEqual(17, sum(metadata_df["signal1"]))
-
-        self.assertTrue(os.path.isfile(path / "result/index.html"))
-        self.assertTrue(os.path.isfile(path / "result/inst1/exported_dataset/immuneml/d1.iml_dataset"))
-
-        shutil.rmtree(path)
-
-    def test_simulation_receptors(self):
-        path = PathBuilder.build(EnvironmentSettings.tmp_test_path / "integration_simulation_receptor/")
-        specs = {
-            "definitions": {
-                "datasets": {
-                    "d1": {
-                        "format": "RandomReceptorDataset",
-                        "params": {
-                            "receptor_count": 100,
-                            "chain_1_length_probabilities": {10: 1},
-                            "chain_2_length_probabilities": {10: 1},
-                            "result_path": str(path / "dataset/"),
-                            "labels": {}
-                        }
-                    },
-                },
-                "motifs": {
-                    "motif1": {
-                        "seed_chain1": "CC/C",
-                        "name_chain1": "ALPHA",
-                        "name_chain2": "BETA",
-                        "seed_chain2": "F/FF",
-                        "instantiation": {
-                            "GappedKmer": {
-                                "max_gap": 1,
-                                "alphabet_weights": None,
-                                "position_weights": None
-                            },
-                        }
-                    },
-                    "motif2": {
-                        "seed_chain1": "CCCC",
-                        "name_chain1": "ALPHA",
-                        "name_chain2": "BETA",
-                        "seed_chain2": "FFFF",
-                        "instantiation": "GappedKmer"
->>>>>>> b6f82760
                     }
                 },
             },
@@ -318,10 +224,10 @@
     self.assertTrue(os.path.isfile(path / "result/inst1/exported_dataset/immuneml/d1.yaml"))
     dataset = ImmuneMLImport.import_dataset({"path": path / "result/inst1/exported_dataset/immuneml/d1.yaml"}, "d1")
 
-    self.assertEqual(100, dataset.get_example_count())
-    self.assertEqual(100, len([receptor for receptor in dataset.get_data() if "signal1" in receptor.metadata]))
-    self.assertEqual(50, len([receptor for receptor in dataset.get_data() if receptor.metadata["signal1"]]))
-    self.assertEqual(100, len([receptor for receptor in dataset.get_data() if "signal2" in receptor.metadata]))
-    self.assertEqual(50, len([receptor for receptor in dataset.get_data() if receptor.metadata["signal2"]]))
+    assert 100 == dataset.get_example_count()
+    assert 100 == len([receptor for receptor in dataset.get_data() if "signal1" in receptor.metadata])
+    assert 50 == len([receptor for receptor in dataset.get_data() if receptor.metadata["signal1"]])
+    assert 100 == len([receptor for receptor in dataset.get_data() if "signal2" in receptor.metadata])
+    assert 50 == len([receptor for receptor in dataset.get_data() if receptor.metadata["signal2"]])
 
     shutil.rmtree(path)