import os
import shutil
from pathlib import Path

import pandas as pd
import pytest
import yaml

from immuneML.IO.dataset_export.ImmuneMLExporter import ImmuneMLExporter
from immuneML.IO.dataset_import.ImmuneMLImport import ImmuneMLImport
from immuneML.app.ImmuneMLApp import ImmuneMLApp
from immuneML.data_model.dataset.RepertoireDataset import RepertoireDataset
from immuneML.environment.Constants import Constants
from immuneML.environment.EnvironmentSettings import EnvironmentSettings
from immuneML.util.PathBuilder import PathBuilder
from immuneML.util.RepertoireBuilder import RepertoireBuilder


def prepare_specs(self, path) -> Path:
    specs = {
        "definitions": {
            "datasets": {
                "d1": {
                    "format": 'ImmuneML',
                    "params": {
                        "path": str(path / "dataset1.yaml")
                    }
                }
            },
            "motifs": {
                "motif1": {
                    "seed": "E/E",
                    "instantiation": {
                        "GappedKmer": {
                            "max_gap": 1,
                            "alphabet_weights": None,
                            "position_weights": None
                        },
                    }
                },
                "motif2": {
                    "seed": "TTT",
                    "instantiation": "GappedKmer"
                }
            },
            "signals": {
                "signal1": {
                    "motifs": ["motif1", "motif2"],
                    "implanting": "HealthySequence",
                    "sequence_position_weights": None
                },
                "signal2": {
                    "motifs": ["motif1"],
                    "implanting": "HealthySequence",
                    "sequence_position_weights": None
                }
            },
            "simulations": {
                "sim1": {
                    "type": "Implanting",
                    "sim_items": {
                        "var1": {
                            "type": "Implanting",
                            "signals": ["signal1", "signal2"],
                            "dataset_implanting_rate": 0.5,
                            "repertoire_implanting_rate": 0.33
                        },
                        "var2": {
                            "type": "Implanting",
                            "signals": ["signal1", "signal2"],
                            "dataset_implanting_rate": 0.5,
                            "is_noise": True,
                            "repertoire_implanting_rate": 0.33
                        }
                    }
                }
            },
        },
        "instructions": {
            "inst1": {
                "type": "Simulation",
                "dataset": "d1",
                "simulation": "sim1",
                "export_formats": ["AIRR", 'ImmuneML'],
                "store_signal_in_receptors": False
            }
        },
        "output": {
            "format": "HTML"
        }
    }

    with open(path / "specs.yaml", "w") as file:
        yaml.dump(specs, file)

    return path / "specs.yaml"

    def prepare_dataset(self, path):
        PathBuilder.build(path)
        repertoires, metadata = RepertoireBuilder.build(sequences=[["AAAAA", "CCCCC", "DDDDD"] for _ in range(34)],
                                                        path=path,
                                                        labels={"l1": [1, 2, 1, 2, 1, 2, 1, 2, 1, 2, 1, 2, 1, 2, 1, 2, 1, 2,
                                                                       1, 2, 1, 2, 1, 2, 1, 2, 1, 2, 1, 2, 1, 2, 1, 2],
                                                                "l2": [0, 0, 1, 1, 0, 0, 1, 1, 0, 0, 1, 1, 0, 0, 1, 1, 0, 1,
                                                                       0, 1, 0, 1, 0, 1, 0, 1, 0, 1, 0, 1, 0, 1, 0, 1]})

    dataset = RepertoireDataset(repertoires=repertoires, metadata_file=metadata, labels={"l1": [1, 2], "l2": [0, 1]},
                                name="dataset1")
    ImmuneMLExporter.export(dataset, path)

<<<<<<< HEAD
=======
    def test_simulation(self):
        path = PathBuilder.remove_old_and_build(EnvironmentSettings.tmp_test_path / "integration_simulation/")
        self.prepare_dataset(path)
        specs_path = self.prepare_specs(path)
>>>>>>> a1faf4a9

@pytest.mark.skip(reason='simulation will come from ligo')
def test_simulation(self):
    path = PathBuilder.remove_old_and_build(EnvironmentSettings.tmp_test_path / "integration_simulation/")
    self.prepare_dataset(path)
    specs_path = self.prepare_specs(path)

    PathBuilder.build(path / "result/")

    app = ImmuneMLApp(specification_path=specs_path, result_path=path / "result/")
    app.run()

    self.assertTrue(os.path.isfile(path / "result/inst1/metadata.csv"))

    metadata_df = pd.read_csv(path / "result/inst1/metadata.csv", comment=Constants.COMMENT_SIGN)
    self.assertTrue("signal1" in metadata_df.columns)
    self.assertEqual(17, sum(metadata_df["signal1"]))

    self.assertTrue(os.path.isfile(path / "result/index.html"))
    self.assertTrue(os.path.isfile(path / "result/inst1/exported_dataset/immuneml/d1.yaml"))

<<<<<<< HEAD
    shutil.rmtree(path)


@pytest.mark.skip(reason='simulation will come from ligo')
def test_simulation_receptors():
    path = PathBuilder.remove_old_and_build(EnvironmentSettings.tmp_test_path / "integration_simulation_receptor/")
    specs = {
        "definitions": {
            "datasets": {
                "d1": {
                    "format": "RandomReceptorDataset",
                    "params": {
                        "receptor_count": 100,
                        "chain_1_length_probabilities": {10: 1},
                        "chain_2_length_probabilities": {10: 1},
                        "result_path": str(path / "dataset/"),
                        "labels": {}
=======
    def test_simulation_receptors(self):
        path = PathBuilder.build(EnvironmentSettings.tmp_test_path / "integration_simulation_receptor/")
        specs = {
            "definitions": {
                "datasets": {
                    "d1": {
                        "format": "RandomReceptorDataset",
                        "params": {
                            "receptor_count": 100,
                            "chain_1_length_probabilities": {10: 1},
                            "chain_2_length_probabilities": {10: 1},
                            "result_path": str(path / "dataset/"),
                            "labels": {}
                        }
                    },
                },
                "motifs": {
                    "motif1": {
                        "seed_chain1": "CC/C",
                        "name_chain1": "ALPHA",
                        "name_chain2": "BETA",
                        "seed_chain2": "F/FF",
                        "instantiation": {
                            "GappedKmer": {
                                "max_gap": 1,
                                "alphabet_weights": None,
                                "position_weights": None
                            },
                        }
                    },
                    "motif2": {
                        "seed_chain1": "CCCC",
                        "name_chain1": "ALPHA",
                        "name_chain2": "BETA",
                        "seed_chain2": "FFFF",
                        "instantiation": "GappedKmer"
>>>>>>> a1faf4a9
                    }
                },
            },
            "motifs": {
                "motif1": {
                    "seed_chain1": "CC/C",
                    "name_chain1": "ALPHA",
                    "name_chain2": "BETA",
                    "seed_chain2": "F/FF",
                    "instantiation": {
                        "GappedKmer": {
                            "max_gap": 1,
                            "alphabet_weights": None,
                            "position_weights": None
                        },
                    }
                },
                "motif2": {
                    "seed_chain1": "CCC",
                    "name_chain1": "ALPHA",
                    "name_chain2": "BETA",
                    "seed_chain2": "FFF",
                    "instantiation": "GappedKmer"
                }
            },
            "signals": {
                "signal1": {
                    "motifs": ["motif1", "motif2"],
                    "implanting": "Receptor",
                    "sequence_position_weights": None
                },
                "signal2": {
                    "motifs": ["motif1"],
                    "implanting": "Receptor",
                    "sequence_position_weights": None
                }
            },
            "simulations": {
                "sim1": {
                    "type": "Implanting",
                    "sim_items": {
                        "var1": {
                            "type": "Implanting",
                            "signals": ["signal1"],
                            "dataset_implanting_rate": 0.5
                        },
                        "var2": {
                            "type": "Implanting",
                            "signals": ["signal2"],
                            "dataset_implanting_rate": 0.5
                        }
                    }
                }
            }
        },
        "instructions": {
            "inst1": {
                "type": "Simulation",
                "dataset": "d1",
                "simulation": "sim1",
                "export_formats": ["ImmuneML"]
            }
        },
        "output": {
            "format": "HTML"
        }
    }

    with open(path / "specs.yaml", "w") as file:
        yaml.dump(specs, file)

    app = ImmuneMLApp(path / "specs.yaml", path / "result/")
    app.run()

    self.assertTrue(os.path.isfile(path / "result/index.html"))
    self.assertTrue(os.path.isfile(path / "result/inst1/exported_dataset/immuneml/d1.yaml"))
    dataset = ImmuneMLImport.import_dataset({"path": path / "result/inst1/exported_dataset/immuneml/d1.yaml"}, "d1")

    assert 100 == dataset.get_example_count()
    assert 100 == len([receptor for receptor in dataset.get_data() if "signal1" in receptor.metadata])
    assert 50 == len([receptor for receptor in dataset.get_data() if receptor.metadata["signal1"]])
    assert 100 == len([receptor for receptor in dataset.get_data() if "signal2" in receptor.metadata])
    assert 50 == len([receptor for receptor in dataset.get_data() if receptor.metadata["signal2"]])

    shutil.rmtree(path)<|MERGE_RESOLUTION|>--- conflicted
+++ resolved
@@ -108,13 +108,6 @@
                                 name="dataset1")
     ImmuneMLExporter.export(dataset, path)
 
-<<<<<<< HEAD
-=======
-    def test_simulation(self):
-        path = PathBuilder.remove_old_and_build(EnvironmentSettings.tmp_test_path / "integration_simulation/")
-        self.prepare_dataset(path)
-        specs_path = self.prepare_specs(path)
->>>>>>> a1faf4a9
 
 @pytest.mark.skip(reason='simulation will come from ligo')
 def test_simulation(self):
@@ -136,7 +129,6 @@
     self.assertTrue(os.path.isfile(path / "result/index.html"))
     self.assertTrue(os.path.isfile(path / "result/inst1/exported_dataset/immuneml/d1.yaml"))
 
-<<<<<<< HEAD
     shutil.rmtree(path)
 
 
@@ -154,44 +146,6 @@
                         "chain_2_length_probabilities": {10: 1},
                         "result_path": str(path / "dataset/"),
                         "labels": {}
-=======
-    def test_simulation_receptors(self):
-        path = PathBuilder.build(EnvironmentSettings.tmp_test_path / "integration_simulation_receptor/")
-        specs = {
-            "definitions": {
-                "datasets": {
-                    "d1": {
-                        "format": "RandomReceptorDataset",
-                        "params": {
-                            "receptor_count": 100,
-                            "chain_1_length_probabilities": {10: 1},
-                            "chain_2_length_probabilities": {10: 1},
-                            "result_path": str(path / "dataset/"),
-                            "labels": {}
-                        }
-                    },
-                },
-                "motifs": {
-                    "motif1": {
-                        "seed_chain1": "CC/C",
-                        "name_chain1": "ALPHA",
-                        "name_chain2": "BETA",
-                        "seed_chain2": "F/FF",
-                        "instantiation": {
-                            "GappedKmer": {
-                                "max_gap": 1,
-                                "alphabet_weights": None,
-                                "position_weights": None
-                            },
-                        }
-                    },
-                    "motif2": {
-                        "seed_chain1": "CCCC",
-                        "name_chain1": "ALPHA",
-                        "name_chain2": "BETA",
-                        "seed_chain2": "FFFF",
-                        "instantiation": "GappedKmer"
->>>>>>> a1faf4a9
                     }
                 },
             },
@@ -266,8 +220,8 @@
     app = ImmuneMLApp(path / "specs.yaml", path / "result/")
     app.run()
 
-    self.assertTrue(os.path.isfile(path / "result/index.html"))
-    self.assertTrue(os.path.isfile(path / "result/inst1/exported_dataset/immuneml/d1.yaml"))
+    assert os.path.isfile(path / "result/index.html")
+    assert os.path.isfile(path / "result/inst1/exported_dataset/immuneml/d1.yaml")
     dataset = ImmuneMLImport.import_dataset({"path": path / "result/inst1/exported_dataset/immuneml/d1.yaml"}, "d1")
 
     assert 100 == dataset.get_example_count()
