import os
import shutil
from unittest import TestCase

from immuneML.caching.CacheType import CacheType
from immuneML.data_model.dataset.RepertoireDataset import RepertoireDataset
from immuneML.encodings.word2vec.Word2VecEncoder import Word2VecEncoder
from immuneML.encodings.word2vec.model_creator.ModelType import ModelType
from immuneML.environment.Constants import Constants
from immuneML.environment.EnvironmentSettings import EnvironmentSettings
from immuneML.environment.Label import Label
from immuneML.environment.LabelConfiguration import LabelConfiguration
from immuneML.hyperparameter_optimization.HPSetting import HPSetting
from immuneML.hyperparameter_optimization.config.ReportConfig import ReportConfig
from immuneML.hyperparameter_optimization.config.SplitConfig import SplitConfig
from immuneML.hyperparameter_optimization.config.SplitType import SplitType
from immuneML.hyperparameter_optimization.states.TrainMLModelState import TrainMLModelState
from immuneML.hyperparameter_optimization.strategy.GridSearch import GridSearch
from immuneML.ml_methods.classifiers.LogisticRegression import LogisticRegression
from immuneML.ml_methods.classifiers.SVM import SVM
from immuneML.ml_metrics.ClassificationMetric import ClassificationMetric
from immuneML.preprocessing.filters.ClonesPerRepertoireFilter import ClonesPerRepertoireFilter
from immuneML.reports.data_reports.SequenceLengthDistribution import SequenceLengthDistribution
from immuneML.util.PathBuilder import PathBuilder
from immuneML.util.RepertoireBuilder import RepertoireBuilder
from immuneML.workflows.instructions.TrainMLModelInstruction import TrainMLModelInstruction


class TestTrainMLModelInstruction(TestCase):

    def setUp(self) -> None:
        os.environ[Constants.CACHE_TYPE] = CacheType.TEST.name

    def test_run(self):

        path = PathBuilder.build(EnvironmentSettings.tmp_test_path / "hpoptimproc/")

        repertoires, metadata = RepertoireBuilder.build(sequences=[["AAA", "CCC", "DDD"], ["AAA", "CCC", "DDD"],
                                                                 ["AAA", "CCC", "DDD"], ["AAA", "CCC", "DDD"],
                                                                 ["AAA", "CCC", "DDD"], ["AAA", "CCC", "DDD"],
                                                                 ["AAA", "CCC", "DDD"], ["AAA", "CCC", "DDD"],
                                                                 ["AAA", "CCC", "DDD"], ["AAA", "CCC", "DDD"],
                                                                 ["AAA", "CCC", "DDD"], ["AAA", "CCC", "DDD"],
                                                                 ["AAA", "CCC", "DDD"], ["AAA", "CCC", "DDD"],
                                                                 ["AAA", "CCC", "DDD"], ["AAA", "CCC", "DDD"],
                                                                 ["AAA", "CCC", "DDD"], ["AAA", "CCC", "DDD"],
                                                                 ["AAA", "CCC", "DDD"], ["AAA", "CCC", "DDD"],
                                                                 ["AAA", "CCC", "DDD"], ["AAA", "CCC", "DDD"],
                                                                 ["AAA", "CCC", "DDD"], ["AAA", "CCC", "DDD"],
                                                                 ["AAA", "CCC", "DDD"], ["AAA", "CCC", "DDD"],
                                                                 ["AAA", "CCC", "DDD"], ["AAA", "CCC", "DDD"],
                                                                 ["AAA", "CCC", "DDD"], ["AAA", "CCC", "DDD"],
                                                                 ["AAA", "CCC", "DDD"], ["AAA", "CCC", "DDD"],
                                                                 ["AAA", "CCC", "DDD"], ["AAA", "CCC", "DDD"]], path=path,
                                                      labels={"l1": [1, 2, 1, 2, 1, 2, 1, 2, 1, 2, 1, 2, 1, 2, 1, 2, 1, 2,
                                                                     1, 2, 1, 2, 1, 2, 1, 2, 1, 2, 1, 2, 1, 2, 1, 2],
                                                              "l2": [0, 0, 1, 1, 0, 0, 1, 1, 0, 0, 1, 1, 0, 0, 1, 1, 0, 1,
                                                                     0, 1, 0, 1, 0, 1, 0, 1, 0, 1, 0, 1, 0, 1, 0, 1]})

        dataset = RepertoireDataset(repertoires=repertoires, metadata_file=metadata, labels={"l1": [1, 2], "l2": [0, 1]})
        enc1 = {"k": 3, "model_type": ModelType.SEQUENCE.name, "vector_size": 4, "epochs": 10, 'window': 5}
        enc2 = {"k": 3, "model_type": ModelType.SEQUENCE.name, "vector_size": 6, "epochs": 10, "window": 5}
        hp_settings = [HPSetting(Word2VecEncoder.build_object(dataset, **enc1), enc1,
                                 LogisticRegression(), {"model_selection_cv": False, "model_selection_n_folds": -1},
                                 [], "e1", "ml1"),
                       HPSetting(Word2VecEncoder.build_object(dataset, **enc2), enc2,
                                 SVM(), {"model_selection_cv": False, "model_selection_n_folds": -1},
                                 [ClonesPerRepertoireFilter(lower_limit=-1, upper_limit=1000)], "e2", "ml2", "p2")
                       ]

        report = SequenceLengthDistribution()
        label_config = LabelConfiguration([Label("l1", [1, 2]), Label("l2", [0, 1])])

        process = TrainMLModelInstruction(dataset, GridSearch(hp_settings), hp_settings,
                                          SplitConfig(SplitType.RANDOM, 1, 0.5, reports=ReportConfig(data_splits={"seqlen": report})),
                                          SplitConfig(SplitType.RANDOM, 1, 0.5, reports=ReportConfig(data_splits={"seqlen": report})),
<<<<<<< HEAD
                                          {Metric.BALANCED_ACCURACY}, Metric.BALANCED_ACCURACY, label_config, path,
                                          export_all_ml_settings=True)
=======
                                          {ClassificationMetric.BALANCED_ACCURACY}, ClassificationMetric.BALANCED_ACCURACY, label_config, path)
>>>>>>> d218ad92

        state = process.run(result_path=path)

        self.assertTrue(isinstance(state, TrainMLModelState))
        self.assertEqual(1, len(state.assessment_states))
        self.assertTrue("l1" in state.assessment_states[0].label_states)
        self.assertTrue("l2" in state.assessment_states[0].label_states)

        shutil.rmtree(path)<|MERGE_RESOLUTION|>--- conflicted
+++ resolved
@@ -74,12 +74,8 @@
         process = TrainMLModelInstruction(dataset, GridSearch(hp_settings), hp_settings,
                                           SplitConfig(SplitType.RANDOM, 1, 0.5, reports=ReportConfig(data_splits={"seqlen": report})),
                                           SplitConfig(SplitType.RANDOM, 1, 0.5, reports=ReportConfig(data_splits={"seqlen": report})),
-<<<<<<< HEAD
-                                          {Metric.BALANCED_ACCURACY}, Metric.BALANCED_ACCURACY, label_config, path,
+                                          {ClassificationMetric.BALANCED_ACCURACY}, ClassificationMetric.BALANCED_ACCURACY, label_config, path,
                                           export_all_ml_settings=True)
-=======
-                                          {ClassificationMetric.BALANCED_ACCURACY}, ClassificationMetric.BALANCED_ACCURACY, label_config, path)
->>>>>>> d218ad92
 
         state = process.run(result_path=path)
 
