--- conflicted
+++ resolved
@@ -32,13 +32,8 @@
                                                                                                              LabelConfiguration(
                                                                                                                  [Label("l1", [True, False])])))
         cls = AtchleyKmerMILClassifier(iteration_count=10, threshold=-0.0001, evaluate_at=2, use_early_stopping=False, random_seed=1, learning_rate=0.01,
-<<<<<<< HEAD
-                                       zero_abundance_weight_init=True, number_of_threads=8, initialization_count=2)
-        cls.fit(enc_dataset.encoded_data, Label("l1"))
-=======
                                        zero_abundance_weight_init=True, number_of_threads=8, initialization_count=2, pytorch_device_name='cpu')
         cls.fit(enc_dataset.encoded_data, Label("l1", [True, False]))
->>>>>>> 32a0fc53
 
         predictions = cls.predict(enc_dataset.encoded_data, Label("l1", [True, False]))
         self.assertEqual(repertoire_count, len(predictions["l1"]))
