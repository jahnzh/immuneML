<<<<<<< HEAD
numpy
=======
numpy<=1.23.5
>>>>>>> a1faf4a9
pytest>=4
pandas
PyYAML>=5.3
scikit-learn>=0.23
gensim
matplotlib>=3.1
editdistance
regex
tzlocal
airr>=1,<1.4
fishersapi
pystache
torch>=1.5.1
dill>=0.3
plotly>=4
logomaker>=0.8
matplotlib-venn>=0.11
scipy

bionumpy>=0.1.0
fisher>=0.1.9
olga>=1.2.4
npstructures>=0.2.0

# gen models
olga
sonia
sonnia<|MERGE_RESOLUTION|>--- conflicted
+++ resolved
@@ -1,8 +1,4 @@
-<<<<<<< HEAD
-numpy
-=======
 numpy<=1.23.5
->>>>>>> a1faf4a9
 pytest>=4
 pandas
 PyYAML>=5.3
