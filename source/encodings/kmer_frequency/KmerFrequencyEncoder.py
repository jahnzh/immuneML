import copy
import os
import pickle
from collections import Counter

from scipy import sparse
from sklearn.feature_extraction import DictVectorizer
from sklearn.preprocessing import normalize
import numpy as np

from source.IO.PickleExporter import PickleExporter
from source.IO.PickleLoader import PickleLoader
from source.data_model.dataset.Dataset import Dataset
from source.data_model.repertoire.Repertoire import Repertoire
from source.data_model.receptor_sequence.ReceptorSequence import ReceptorSequence
from source.encodings.DatasetEncoder import DatasetEncoder
from source.encodings.EncoderParams import EncoderParams
from source.encodings.kmer_frequency.NormalizationType import NormalizationType
from source.encodings.kmer_frequency.ReadsType import ReadsType
from source.util.FilenameHandler import FilenameHandler
from source.util.PathBuilder import PathBuilder


class KmerFrequencyEncoder(DatasetEncoder):

    @staticmethod
    def encode(dataset: Dataset, params: EncoderParams) -> Dataset:

        filepath = params["result_path"] + FilenameHandler.get_dataset_name(KmerFrequencyEncoder.__name__)

        if os.path.isfile(filepath):
            encoded_dataset = PickleLoader.load(filepath)
        else:
            encoded_dataset = KmerFrequencyEncoder._encode_new_dataset(dataset, params)

        return encoded_dataset

    @staticmethod
    def _encode_new_dataset(dataset: Dataset, params: EncoderParams) -> Dataset:

        # TODO: add parallelism to this step: k-mer frequencies in reps can be calculated in parallel
        #  even if other parts cannot be parallel 
        encoded_repertoire_list = KmerFrequencyEncoder._encode_repertoires(dataset, params)

        vectorized_repertoires, feature_names = KmerFrequencyEncoder._vectorize_encoded_repertoires(repertoires=encoded_repertoire_list, params=params)
        normalized_repertoires = KmerFrequencyEncoder._normalize_repertoires(repertoires=vectorized_repertoires, params=params)
        encoded_labels = KmerFrequencyEncoder._encode_labels(dataset, params)

        encoded_dataset = {'repertoires': normalized_repertoires.toarray(),
                           'labels': encoded_labels,
                           'label_names': params["label_configuration"].get_labels_by_name(),
                           'feature_names': feature_names}

        encoded_dataset = Dataset(filenames=dataset.filenames,
<<<<<<< HEAD
                                  encoded_data=encoded_dataset,
                                  params=dataset.params)
=======
                                  encoded_data=encoded_dataset)
>>>>>>> 4e61ed2c

        KmerFrequencyEncoder.store(encoded_dataset, params)

        return encoded_dataset

    @staticmethod
    def _encode_repertoires(dataset: Dataset, params: EncoderParams):
        encoded_repertoire_list = []
        for repertoire in dataset.get_data(params["batch_size"]):
            encoded_repertoire_list.append(KmerFrequencyEncoder._encode_repertoire(repertoire, params))
        return encoded_repertoire_list

    @staticmethod
    def _vectorize_encoded_repertoires(repertoires: list, params: EncoderParams):

        filepath = params["vectorizer_path"] + FilenameHandler.get_filename(DictVectorizer.__name__, "pickle")

        if params["learn_model"]:
            vectorizer = DictVectorizer(sparse=True, dtype=float)
            vectorized_repertoires = vectorizer.fit_transform(repertoires)
            PathBuilder.build(params["vectorizer_path"])
            with open(filepath, 'wb') as file:
                pickle.dump(vectorizer, file)
        else:
            with open(filepath, 'rb') as file:
                vectorizer = pickle.load(file)
            vectorized_repertoires = vectorizer.transform(repertoires)

        return vectorized_repertoires, vectorizer.get_feature_names()

    @staticmethod
    def _normalize_repertoires(repertoires, params: EncoderParams):
        normalized_repertoires = repertoires
        if params.get('normalization_type') == NormalizationType.RELATIVE_FREQUENCY:
            normalized_repertoires = sparse.diags(1 / repertoires.sum(axis=1).A.ravel()) @ repertoires
        elif params.get('normalization_type') == NormalizationType.L2:
            normalized_repertoires = normalize(repertoires)
        return normalized_repertoires

    @staticmethod
    def _encode_labels(dataset: Dataset, params: EncoderParams):

        label_config = params["label_configuration"]
        labels = {name: [] for name in label_config.get_labels_by_name()}

        for repertoire in dataset.get_data(params["batch_size"]):

            sample = repertoire.metadata.sample

            for label_name in label_config.get_labels_by_name():
                label = sample.custom_params[label_name]
                labels[label_name].append(label)

        return np.array([labels[name] for name in labels.keys()])

    @staticmethod
    def store(encoded_dataset: Dataset, params: EncoderParams):
        PickleExporter.export(encoded_dataset, params["result_path"],
                              FilenameHandler.get_dataset_name(KmerFrequencyEncoder.__name__))

    @staticmethod
    def _encode_repertoire(repertoire: Repertoire, params: EncoderParams):
        counts = Counter()
        for sequence in repertoire.sequences:
            features = KmerFrequencyEncoder._encode_sequence(sequence, params)
            for i in features:
                if params["model"].get('reads') == ReadsType.UNIQUE:
                    counts[i] += 1
                elif params["model"].get('reads') == ReadsType.ALL:
                    counts[i] += sequence.count
        return counts

    @staticmethod
    def _encode_sequence(sequence: ReceptorSequence, params: EncoderParams):
        sequence_encoder = KmerFrequencyEncoder._prepare_sequence_encoder(params)
        encoded_sequence = sequence_encoder.encode_sequence(sequence=sequence, params=params)
        return encoded_sequence

    @staticmethod
    def _prepare_sequence_encoder(params: EncoderParams):
        from importlib import import_module
        module_path, _, class_name = params["model"]["sequence_encoding_strategy"].value.rpartition('.')
        mod = import_module(module_path)
        sequence_encoder = getattr(mod, class_name)()
        return sequence_encoder<|MERGE_RESOLUTION|>--- conflicted
+++ resolved
@@ -1,4 +1,3 @@
-import copy
 import os
 import pickle
 from collections import Counter
@@ -52,12 +51,8 @@
                            'feature_names': feature_names}
 
         encoded_dataset = Dataset(filenames=dataset.filenames,
-<<<<<<< HEAD
                                   encoded_data=encoded_dataset,
                                   params=dataset.params)
-=======
-                                  encoded_data=encoded_dataset)
->>>>>>> 4e61ed2c
 
         KmerFrequencyEncoder.store(encoded_dataset, params)
 
