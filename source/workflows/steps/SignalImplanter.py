import os
import pickle
import copy

from source.IO.PickleExporter import PickleExporter
from source.IO.PickleLoader import PickleLoader
from source.data_model.dataset.Dataset import Dataset
from source.data_model.metadata.Sample import Sample
from source.data_model.repertoire.Repertoire import Repertoire
from source.data_model.repertoire.RepertoireMetadata import RepertoireMetadata
from source.util.FilenameHandler import FilenameHandler
from source.util.PathBuilder import PathBuilder
from source.workflows.steps.Step import Step


class SignalImplanter(Step):

    @staticmethod
    def run(input_params: dict = None):
        SignalImplanter.check_prerequisites(input_params)
        return SignalImplanter.perform_step(input_params)

    @staticmethod
    def check_prerequisites(input_params: dict = None):
        assert "simulation" in input_params, "SignalImplanterStep: specify the simulation parameter."
        assert "dataset" in input_params and isinstance(input_params["dataset"], Dataset), "SignalImplanterStep: specify the dataset parameter."
        assert "result_path" in input_params, "SignalImplanterStep: specify the result_path parameter."
        assert "batch_size" in input_params, "SignalImplanterStep: specify the batch_size parameter for loading repertoires."

    @staticmethod
    def perform_step(input_params: dict = None):

        path = input_params["result_path"] + FilenameHandler.get_dataset_name(SignalImplanter.__name__)

        if os.path.isfile(path):
            dataset = PickleLoader.load(path)
        else:
            dataset = SignalImplanter._implant_signals(input_params)

        return dataset

    @staticmethod
    def _implant_signals(input_params: dict = None) -> Dataset:

        PathBuilder.build(input_params["result_path"])

        dataset = input_params["dataset"]
        processed_filenames = []
        simulation_limits = SignalImplanter._prepare_simulation_limits(input_params["simulation"],
                                                                        dataset.get_repertoire_count())
        simulation_index = 0

        for index, repertoire in enumerate(dataset.get_data(input_params["batch_size"])):

            if simulation_index <= len(simulation_limits) - 1 and index >= simulation_limits[simulation_index]:
                simulation_index += 1

            filename = SignalImplanter._process_repertoire(index, repertoire, simulation_index, simulation_limits, input_params)
            processed_filenames.append(filename)

<<<<<<< HEAD
        processed_dataset = Dataset(filenames=processed_filenames, params=dataset.params)
        PickleExporter.export(processed_dataset, input_params["result_path"], "dataset.pkl")
=======
        processed_dataset = Dataset(filenames=processed_filenames, dataset_params=copy.copy(dataset.params))
        PickleExporter.export(processed_dataset, input_params["result_path"], FilenameHandler.get_dataset_name(SignalImplanter.__name__))
>>>>>>> 4e61ed2c

        return processed_dataset

    @staticmethod
    def _process_repertoire(index, repertoire, simulation_index, simulation_limits, input_params):

        if simulation_index < len(simulation_limits):
            filename = SignalImplanter._implant_in_repertoire(index, repertoire, simulation_index, input_params)
        else:
            filename = SignalImplanter._copy_repertoire(index, repertoire, input_params)

        return filename

    @staticmethod
    def _copy_repertoire(index: int, repertoire: Repertoire, input_params: dict) -> str:
        new_repertoire = copy.deepcopy(repertoire)
        if new_repertoire.metadata is None:
            new_repertoire.metadata = RepertoireMetadata(sample=Sample(identifier=""))

        # TODO: make it work like in this comment: the user is able to define what a label means (e.g. is it a signal
        #   or a combination of signals, maybe even consider the implanting percentages on the receptor_sequence level?
        # for label in input_params["simulation"]["labels"]:
        #    new_repertoire.metadata.sample.custom_params[label["id"]] = False  # TODO: define the constants somewhere

        if new_repertoire.metadata.sample.custom_params is None:
            new_repertoire.metadata.sample.custom_params = {}

        for signal in input_params["signals"]:
            new_repertoire.metadata.sample.custom_params[signal.id] = False

        filename = input_params["result_path"] + "rep" + str(index) + ".pickle"

        with open(filename, "wb") as file:
            pickle.dump(new_repertoire, file)

        return filename

    @staticmethod
    def _implant_in_repertoire(index, repertoire, simulation_index, input_params) -> str:
        new_repertoire = repertoire
        for signal in input_params["simulation"][simulation_index]["signals"]:
            new_repertoire = signal.implant_to_repertoire(repertoire=new_repertoire,
                                                          repertoire_implanting_rate=input_params["simulation"][simulation_index]["sequences"])

        for signal in input_params["simulation"][simulation_index]["signals"]:
            new_repertoire.metadata.sample.custom_params[signal.id] = True
        for signal in input_params["signals"]:
            if signal not in input_params["simulation"][simulation_index]["signals"]:
                new_repertoire.metadata.sample.custom_params[signal.id] = False

        filename = input_params["result_path"] + "rep" + str(index) + ".pickle"

        with open(filename, "wb") as file:
            pickle.dump(new_repertoire, file)

        return filename

    @staticmethod
    def _prepare_simulation_limits(simulation: dict, repertoire_count: int) -> list:
        limits = [int(item["repertoires"] * repertoire_count) for item in simulation]
        limits = [sum(limits[:i+1]) for i in range(len(limits))]
        return limits<|MERGE_RESOLUTION|>--- conflicted
+++ resolved
@@ -58,13 +58,8 @@
             filename = SignalImplanter._process_repertoire(index, repertoire, simulation_index, simulation_limits, input_params)
             processed_filenames.append(filename)
 
-<<<<<<< HEAD
         processed_dataset = Dataset(filenames=processed_filenames, params=dataset.params)
-        PickleExporter.export(processed_dataset, input_params["result_path"], "dataset.pkl")
-=======
-        processed_dataset = Dataset(filenames=processed_filenames, dataset_params=copy.copy(dataset.params))
         PickleExporter.export(processed_dataset, input_params["result_path"], FilenameHandler.get_dataset_name(SignalImplanter.__name__))
->>>>>>> 4e61ed2c
 
         return processed_dataset
 
