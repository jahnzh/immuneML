--- conflicted
+++ resolved
@@ -180,22 +180,10 @@
         return [weights[key] / s for key in keys]
 
     def set_default_weights(self, weights, keys):
-<<<<<<< HEAD
-
-        for key in keys:
-            if key not in weights:
-                weights[key] = 0
-
-        if weights:
-            assert 0.99 <= sum(list(weights.values())) <= 1. or sum(list(weights.values())) == 0, \
-                f'{GappedKmerInstantiation.__name__}: weights sum should be either 1 or 0, but it is between 0 and 1: {weights}'
-
-=======
         weight_sum = sum(list(weights.values()))
         if 0.99 <= weight_sum <= 1.:
             weights = {**{key: 0 for key in keys}, **weights}
         else:
             missing_keys = [key for key in keys if key not in weights]
             weights = {**{key: (1 - weight_sum) / len(missing_keys) for key in missing_keys}, **weights}
->>>>>>> 1488d63d
         return weights