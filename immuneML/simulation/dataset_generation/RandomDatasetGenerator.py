--- conflicted
+++ resolved
@@ -96,9 +96,10 @@
         processed_labels, dataset_params = RandomDatasetGenerator._make_labels(labels, repertoire_count)
 
         repertoires, metadata = RepertoireBuilder.build(sequences=sequences, path=path, labels=processed_labels)
-        dataset = RepertoireDataset(labels=dataset_params, repertoires=repertoires, metadata_file=metadata)
-
-        return dataset
+        dataset = RepertoireDataset(labels=dataset_params, repertoires=repertoires, metadata_file=metadata, name=name)
+
+        return ImmuneMLExporter.export(dataset, path)
+
 
     @staticmethod
     def _make_labels(labels: dict, element_count: int):
@@ -111,14 +112,7 @@
             processed_labels = None
             dataset_params = None
 
-<<<<<<< HEAD
         return processed_labels, dataset_params
-=======
-        repertoires, metadata = RepertoireBuilder.build(sequences=sequences, path=path, labels=processed_labels)
-        dataset = RepertoireDataset(labels=dataset_params, repertoires=repertoires, metadata_file=metadata, name=name)
-
-        return ImmuneMLExporter.export(dataset, path)
->>>>>>> ab27ec5a
 
     @staticmethod
     def _check_receptor_dataset_generation_params(receptor_count: int, chain_1_length_probabilities: dict,
@@ -181,16 +175,10 @@
                                          for label, label_dict in labels.items()}, **{"subject": f"subj_{i + 1}"}})
                      for i in range(receptor_count)]
 
-<<<<<<< HEAD
         processed_labels, dataset_params = RandomDatasetGenerator._make_labels(labels, receptor_count)
-
-        return ReceptorDataset.build_from_objects(receptors, 100, path, labels=dataset_params)
-=======
-        dataset= ReceptorDataset.build_from_objects(receptors, 100, path, name="receptor_dataset", labels={label: list(label_dict.keys())
-                                                                                for label, label_dict in labels.items()})
+        dataset= ReceptorDataset.build_from_objects(receptors, 100, path, name="receptor_dataset", labels=dataset_params)
 
         return ImmuneMLExporter.export(dataset, path)
->>>>>>> ab27ec5a
 
     @staticmethod
     def _check_sequence_dataset_generation_params(receptor_count: int, length_probabilities: dict, labels: dict,
@@ -246,8 +234,8 @@
                              sequence_id=uuid.uuid4().hex)
             for i in range(sequence_count)]
 
+        processed_labels, dataset_params = RandomDatasetGenerator._make_labels(labels, sequence_count)
         dataset = SequenceDataset.build_from_objects(sequences, sequence_count, path, name="sequence_dataset",
-                                                  labels={label: list(label_dict.keys()) for label, label_dict in
-                                                          labels.items()})
+                                                  labels=dataset_params)
 
         return ImmuneMLExporter.export(dataset, path)
