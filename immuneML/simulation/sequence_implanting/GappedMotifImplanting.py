--- conflicted
+++ resolved
@@ -74,24 +74,16 @@
         new_sequence_string = part1 + motif_left + part2 + motif_right + part3
 
         annotation = SequenceAnnotation()
-<<<<<<< HEAD
+        implant = ImplantAnnotation(signal_id=signal["signal_id"],
+                                    motif_id=signal["motif_id"],
+                                    motif_instance=str(signal["motif_instance"]),
+                                    position=position)
+        annotation.add_implant(implant)
         annotation.add_implant(ImplantAnnotation(signal_id=signal["signal_id"], motif_id=signal["motif_id"], motif_instance=signal["motif_instance"],
                                                  position=position))
 
         new_sequence = ReceptorSequence(annotation=annotation, metadata=copy.deepcopy(sequence.metadata))
         new_sequence.metadata.custom_params[signal['signal_id']] = True
         new_sequence.set_sequence(new_sequence_string, sequence_type)
-=======
-        implant = ImplantAnnotation(signal_id=signal["signal_id"],
-                                    motif_id=signal["motif_id"],
-                                    motif_instance=str(signal["motif_instance"]),
-                                    position=position)
-        annotation.add_implant(implant)
-
-        new_sequence = ReceptorSequence()
-        new_sequence.set_annotation(annotation)
-        new_sequence.set_metadata(copy.deepcopy(sequence.metadata))
-        new_sequence.set_sequence(new_sequence_string, EnvironmentSettings.get_sequence_type())
->>>>>>> 6c44f71c
 
         return new_sequence