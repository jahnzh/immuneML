--- conflicted
+++ resolved
@@ -15,12 +15,6 @@
     these two classes is whether paired or single chain data is stored.
     """
 
-<<<<<<< HEAD
-    def __init__(self, labels: dict = None, encoded_data: EncodedData = None, filenames: list = None, identifier: str = None,
-                 file_size: int = 50000, name: str = None, element_class_name: str = None, element_ids: list = None,
-                 example_weights: list = None):
-        super().__init__(encoded_data, name, identifier if identifier is not None else uuid4().hex, labels, example_weights)
-=======
     @classmethod
     def build(cls, dataset_file: Path, types: dict = None, filenames: list = None, **kwargs):
         if not Path(dataset_file).exists():
@@ -34,13 +28,10 @@
 
     def __init__(self, labels: dict = None, encoded_data: EncodedData = None, filenames: list = None,
                  identifier: str = None, dataset_file: Path = None,
-                 file_size: int = 100000, name: str = None, element_class_name: str = None, element_ids: list = None,
+                 file_size: int = 100000, name: str = None, element_class_name: str = None,
+                 element_ids: list = None, example_weights: list = None,
                  buffer_type=None):
-        super().__init__()
-        self.labels = labels
-        self.encoded_data = encoded_data
-        self.identifier = identifier if identifier is not None else uuid4().hex
->>>>>>> d218ad92
+        super().__init__(encoded_data, name, identifier if identifier is not None else uuid4().hex, labels, example_weights)
         self.filenames = filenames if filenames is not None else []
         self.filenames = [Path(filename) for filename in self.filenames]
         if buffer_type is None:
@@ -103,16 +94,6 @@
             a new dataset object (ReceptorDataset or SequenceDataset, as the original dataset) which includes only the examples specified under example_indices
 
         """
-<<<<<<< HEAD
-        new_dataset = self.__class__(labels=self.labels, file_size=self.file_size, element_class_name=self.element_generator.element_class_name)
-        batch_filenames = self.element_generator.make_subset(example_indices, path, dataset_type, new_dataset.identifier)
-        new_dataset.set_filenames(batch_filenames)
-        new_dataset.name = f"{self.name}_split_{dataset_type.lower()}"
-
-        original_example_weights = self.get_example_weights()
-        if original_example_weights is not None:
-            new_dataset.set_example_weights([original_example_weights[i] for i in example_indices])
-=======
         new_dataset_id = uuid.uuid4().hex
 
         batch_filenames = self.element_generator.make_subset(example_indices, path, dataset_type, new_dataset_id,
@@ -125,7 +106,11 @@
                                            element_class_name=self.element_generator.element_class_name,
                                            dataset_file=path / f"{dataset_name}.yaml", types=types,
                                            identifier=new_dataset_id, name=dataset_name)
->>>>>>> d218ad92
+
+        # todo check if this is necessary
+        original_example_weights = self.get_example_weights()
+        if original_example_weights is not None:
+            new_dataset.set_example_weights([original_example_weights[i] for i in example_indices])
 
         return new_dataset
 
