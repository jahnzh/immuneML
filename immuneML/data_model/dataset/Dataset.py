import abc
from typing import List


class Dataset:
    TRAIN = "train"
    TEST = "test"
    SUBSAMPLED = "subsampled"
    PREPROCESSED = "preprocessed"

    def __init__(self, encoded_data=None, name: str = None, identifier: str = None, labels: dict = None, example_weights: list = None):
        self.encoded_data = encoded_data
        self.identifier = identifier
        self.name = name if name is not None else self.identifier
        self.labels = labels
        self.example_weights = example_weights

    @classmethod
    @abc.abstractmethod
    def build_from_objects(cls, **kwargs):
        pass

    @abc.abstractmethod
    def make_subset(self, example_indices, path, dataset_type: str):
        pass

    @abc.abstractmethod
    def get_attribute(self, attribute: str, as_list: bool = True):
        pass

    @abc.abstractmethod
    def get_attributes(self, attributes: List[str], as_list: bool = True):
        pass

    @abc.abstractmethod
    def get_example_count(self):
        pass

    @abc.abstractmethod
    def get_data(self, batch_size: int = 1):
        pass

    @abc.abstractmethod
    def get_batch(self, batch_size: int = 1):
        pass

    @abc.abstractmethod
    def get_example_ids(self):
        pass

    @abc.abstractmethod
    def get_label_names(self):
        pass

    @abc.abstractmethod
    def clone(self, keep_identifier: bool = False):
        pass

    @abc.abstractmethod
    def get_metadata(self, field_names: list, return_df: bool = False):
        pass

<<<<<<< HEAD
    def set_example_weights(self, example_weights: list):
        if example_weights is not None:
            assert len(example_weights) == self.get_example_count(), f"{self.__class__.__name__}: trying to set example weights " \
                                                                 f"for dataset {self.identifier} but number of weights ({len(example_weights)}) " \
                                                                 f"does not match example count ({self.get_example_count()}). "
        self.example_weights = example_weights

    def get_example_weights(self):
        return self.example_weights
=======
    @abc.abstractmethod
    def get_data_from_index_range(self, start_index: int, end_index: int):
        pass
>>>>>>> d218ad92
<|MERGE_RESOLUTION|>--- conflicted
+++ resolved
@@ -60,7 +60,10 @@
     def get_metadata(self, field_names: list, return_df: bool = False):
         pass
 
-<<<<<<< HEAD
+    @abc.abstractmethod
+    def get_data_from_index_range(self, start_index: int, end_index: int):
+        pass
+
     def set_example_weights(self, example_weights: list):
         if example_weights is not None:
             assert len(example_weights) == self.get_example_count(), f"{self.__class__.__name__}: trying to set example weights " \
@@ -69,9 +72,4 @@
         self.example_weights = example_weights
 
     def get_example_weights(self):
-        return self.example_weights
-=======
-    @abc.abstractmethod
-    def get_data_from_index_range(self, start_index: int, end_index: int):
-        pass
->>>>>>> d218ad92
+        return self.example_weights