# quality: gold

class SequenceAnnotation:
    """
    Sequence Annotation class includes antigen-specific data (in experimental
    scenario) and implanted signals (in simulated scenario)
    """
    def __init__(self, implants: list = None, other: dict = None):
        self.implants = implants if implants is not None else []
        self.other = other if other is not None else {}

    def add_implant(self, implant):
        self.implants.append(implant)

<<<<<<< HEAD
    def __str__(self):
        return str([str(implant) for implant in self.implants])
=======
    def __repr__(self):
        return f"SequenceAnnotation(implants={self.implants})"
>>>>>>> 6c44f71c
<|MERGE_RESOLUTION|>--- conflicted
+++ resolved
@@ -12,10 +12,8 @@
     def add_implant(self, implant):
         self.implants.append(implant)
 
-<<<<<<< HEAD
     def __str__(self):
         return str([str(implant) for implant in self.implants])
-=======
+
     def __repr__(self):
-        return f"SequenceAnnotation(implants={self.implants})"
->>>>>>> 6c44f71c
+        return f"SequenceAnnotation(implants={self.implants})"