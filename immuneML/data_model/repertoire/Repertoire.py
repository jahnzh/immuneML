# quality: gold
import ast
import logging
import shutil
import weakref
from pathlib import Path
from typing import List
from uuid import uuid4

import numpy as np
import yaml

from immuneML.data_model.DatasetItem import DatasetItem
from immuneML.data_model.cell.Cell import Cell
from immuneML.data_model.cell.CellList import CellList
from immuneML.data_model.receptor.Receptor import Receptor
from immuneML.data_model.receptor.ReceptorBuilder import ReceptorBuilder
from immuneML.data_model.receptor.RegionType import RegionType
from immuneML.data_model.receptor.receptor_sequence.Chain import Chain
from immuneML.data_model.receptor.receptor_sequence.ReceptorSequence import ReceptorSequence
from immuneML.data_model.receptor.receptor_sequence.ReceptorSequenceList import ReceptorSequenceList
from immuneML.data_model.receptor.receptor_sequence.SequenceAnnotation import SequenceAnnotation
from immuneML.data_model.receptor.receptor_sequence.SequenceMetadata import SequenceMetadata
from immuneML.environment.EnvironmentSettings import EnvironmentSettings
from immuneML.simulation.implants.ImplantAnnotation import ImplantAnnotation
from immuneML.util.NumpyHelper import NumpyHelper
from immuneML.util.PathBuilder import PathBuilder


class Repertoire(DatasetItem):
    """
    Repertoire object consisting of sequence objects, each sequence attribute is stored as a list across all sequences and can be
    loaded separately. Internally, this class relies on numpy to store/import_dataset the data.
    """

    FIELDS = ("sequence_aa", "sequence", "v_call", "j_call", "chain", "duplicate_count", "region_type", "frame_type", "sequence_id", "cell_id")

    @staticmethod
    def process_custom_lists(custom_lists):
        try:
            if custom_lists:
                field_list = list(custom_lists.keys())
                values = [[NumpyHelper.get_numpy_representation(el) for el in custom_lists[field]] for field in custom_lists.keys()]
                dtype = [(field, np.array(values[index]).dtype) for index, field in enumerate(custom_lists.keys())]
            else:
                field_list, values, dtype = [], [], []
            return field_list, values, dtype
        except Exception as e:
            print(f"Error occurred when processing custom lists to create a repertoire, custom lists: {custom_lists}.")
            raise e

    @staticmethod
    def check_count(sequence_aas: list = None, sequences: list = None, custom_lists: dict = None) -> int:
        sequence_count = len(sequence_aas) if sequence_aas is not None else len(sequences) if sequences is not None else 0

        if sequences is not None and sequence_aas is not None:
            assert len(sequences) == len(sequence_aas), \
                f"Repertoire: there is a mismatch between number of nucleotide sequences ({len(sequences)}) and the number of amino acid " \
                f"sequences ({len(sequence_aas)})."

        assert all(len(custom_lists[key]) == sequence_count for key in custom_lists) if custom_lists else True, \
            f"Repertoire: there is a mismatch between the number of sequences ({sequence_count}) and the number of attributes listed in " \
            f"{str(list(custom_lists.keys()))[1:-1]}"

        return sequence_count

    @classmethod
    def build(cls, sequence_aa: list = None, sequence: list = None, v_call: list = None, j_call: list = None,
              chain: list = None, duplicate_count: list = None, region_type: list = None, frame_type: list = None,
              custom_lists: dict = None, sequence_id: list = None, path: Path = None, metadata: dict = None,
              signals: dict = None, cell_id: List[str] = None, filename_base: str = None, identifier: str = None):

        sequence_count = Repertoire.check_count(sequence_aa, sequence, custom_lists)

        if sequence_id is None or len(sequence_id) == 0 or any(identifier is None for identifier in sequence_id):
            sequence_id = np.arange(sequence_count).astype(str)

        identifier = uuid4().hex if identifier is None else identifier

        filename_base = filename_base if filename_base is not None else identifier

        data_filename = path / f"{filename_base}.npy"

        field_list, values, dtype = Repertoire.process_custom_lists(custom_lists)

        if signals:
<<<<<<< HEAD
            signals_filtered = {f'{signal}_info': signals[signal] for signal in signals}
=======
            signals_filtered = {signal: signals[signal] for signal in signals if signal not in Repertoire.FIELDS}
>>>>>>> 6c44f71c
            field_list_signals, values_signals, dtype_signals = Repertoire.process_custom_lists(signals_filtered)

            for index, field_name in enumerate(field_list_signals):
                if field_name not in field_list:
                    field_list.append(field_name)
                    values.append(values_signals[index])
                    dtype.append(dtype_signals[index])

        for field in Repertoire.FIELDS:
            if eval(field) is not None and not all(el is None for el in eval(field)):
                field_list.append(field)
                values.append([NumpyHelper.get_numpy_representation(val) if val is not None else np.nan for val in eval(field)])
                dtype.append((field, np.array(values[-1]).dtype))

        repertoire_matrix = np.array(list(map(tuple, zip(*values))), order='F', dtype=dtype)
        np.save(str(data_filename), repertoire_matrix, allow_pickle=False)

        metadata_filename = path / f"{filename_base}_metadata.yaml"
        metadata = {} if metadata is None else metadata
        metadata["field_list"] = field_list
        with metadata_filename.open("w") as file:
            yaml.dump(metadata, file)

        repertoire = Repertoire(data_filename, metadata_filename, identifier)
        return repertoire

    @classmethod
    def build_like(cls, repertoire, indices_to_keep: list, result_path: Path, filename_base: str = None):
        if indices_to_keep is not None and len(indices_to_keep) > 0:
            PathBuilder.build(result_path)

            data = repertoire.load_data()
            data = data[indices_to_keep]
            identifier = uuid4().hex
            filename_base = filename_base if filename_base is not None else identifier

            data_filename = result_path / f"{filename_base}.npy"
            np.save(str(data_filename), data)

            metadata_filename = result_path / f"{filename_base}_metadata.yaml"
            shutil.copyfile(repertoire.metadata_filename, metadata_filename)

            new_repertoire = Repertoire(data_filename, metadata_filename, identifier)
            return new_repertoire
        else:
            return None

    @classmethod
    def build_from_sequence_objects(cls, sequence_objects: list, path: Path, metadata: dict, filename_base: str = None, repertoire_id: str = None):

        assert all(isinstance(sequence, ReceptorSequence) for sequence in sequence_objects), \
            "Repertoire: all sequences have to be instances of ReceptorSequence class."

        sequence_aa, sequence, v_call, j_call, chain, duplicate_count, region_type, frame_type, sequence_id, cell_id = [], [], [], [], [], [], [], [], [], []
        custom_lists = {key: [] for key in sequence_objects[0].metadata.custom_params} if sequence_objects[0].metadata else {}
        signals = {}

        for index, seq in enumerate(sequence_objects):
            sequence_id.append(seq.identifier)
            sequence_aa.append(seq.amino_acid_sequence)
            sequence.append(seq.nucleotide_sequence)
            if seq.metadata:
                v_call.append(seq.metadata.v_call)
                j_call.append(seq.metadata.j_call)
                chain.append(seq.metadata.chain)
                duplicate_count.append(seq.metadata.duplicate_count)
                region_type.append(seq.metadata.region_type)
                frame_type.append(seq.metadata.frame_type)
                cell_id.append(seq.metadata.cell_id)
                for param in seq.metadata.custom_params.keys():
                    current_value = seq.metadata.custom_params[param] if param in seq.metadata.custom_params else None
                    if param in custom_lists:
                        custom_lists[param].append(current_value)
                    else:
                        custom_lists[param] = [None for _ in range(index)]
                        custom_lists[param].append(current_value)
            if seq.annotation and seq.annotation.implants and len(seq.annotation.implants) > 0:
                for implant in seq.annotation.implants:
                    if implant.signal_id in signals:
                        signals[implant.signal_id].append(str(vars(implant)))
                    else:
                        signals[implant.signal_id] = [None for _ in range(index)] + [str(vars(implant))]

        sequence_count = len(sequence)

        for signal in signals.keys():
            signal_info_count = len(signals[signal])
            if signal_info_count < sequence_count:
                signals[signal].extend([None for _ in range(sequence_count - signal_info_count)])

        return cls.build(sequence_aa=sequence_aa, sequence=sequence, v_call=v_call, j_call=j_call, chain=chain, duplicate_count=duplicate_count,
                         region_type=region_type, frame_type=frame_type, custom_lists=custom_lists, sequence_id=sequence_id, path=path,
                         metadata=metadata, signals=signals, cell_id=cell_id, filename_base=filename_base, identifier=repertoire_id)

    def __init__(self, data_filename: Path, metadata_filename: Path, identifier: str):
        data_filename = Path(data_filename)
        metadata_filename = Path(metadata_filename) if metadata_filename is not None else None

        assert data_filename.suffix == ".npy", \
            f"Repertoire: the file representing the repertoire has to be in numpy binary format. Got {data_filename.suffix} instead."

        self.data_filename = data_filename

        if metadata_filename:
            with metadata_filename.open("r") as file:
                self.metadata = yaml.safe_load(file)
            self.fields = self.metadata["field_list"]

        self.metadata_filename = metadata_filename
        self.identifier = identifier
        self.data = None
        self.element_count = None

    def get_sequence_aas(self):
        return self.get_attribute("sequence_aa")

    def get_sequence_identifiers(self):
        return self.get_attribute("sequence_id")

    def get_v_genes(self):
        return self.get_attribute("v_call")

    def get_j_genes(self):
        return self.get_attribute("j_call")

    def get_counts(self):
        counts = self.get_attribute("duplicate_count")
        if counts is not None:
            counts = np.array([int(count) if not NumpyHelper.is_nan_or_empty(count) else None for count in counts])
        return counts

    def get_chains(self):
        chains = self.get_attribute("chain")
        if chains is not None:
            chains = np.array([Chain.get_chain(chain_str) if chain_str is not None else None for chain_str in chains])
        return chains

    def load_data(self):
        if self.data is None or (isinstance(self.data, weakref.ref) and self.data() is None):
            data = np.load(self.data_filename, allow_pickle=False)
            self.data = weakref.ref(data) if EnvironmentSettings.low_memory else data
        data = self.data() if EnvironmentSettings.low_memory else self.data
        self.element_count = data.shape[0]
        return data

    def get_attribute(self, attribute):
        data = self.load_data()
        if attribute in data.dtype.names:
            tmp = data[attribute]
            return tmp
        else:
            return None

    def get_attributes(self, attributes: list):
        data = self.load_data()
        result = {}
        for attribute in attributes:
            if attribute in data.dtype.names:
                result[attribute] = data[attribute]
            else:
                logging.warning(f"{Repertoire.__name__}: attribute {attribute} is not present in the repertoire {self.identifier}, skipping...")
        return result

    def get_region_type(self):
        region_types = set(self.get_attribute("region_type"))

        if 'nan' in region_types:
            region_types.remove('nan')

        assert len(region_types) == 1, f"Repertoire: expected one region_type, found: {region_types}"

        return RegionType(region_types.pop())

    def free_memory(self):
        self.data = None

    def __getstate__(self):
        state = self.__dict__.copy()
        del state['data']
        return state

    def __setstate__(self, state):
        self.__dict__.update(state)
        self.data = None

    def get_element_count(self):
        if self.element_count is None:
            self.load_data()
        return self.element_count

    def _make_sequence_object(self, row, load_implants: bool = False):

        fields = row.dtype.names

        implants = []
        if load_implants:
            keys = [key for key in row.dtype.names if key not in Repertoire.FIELDS]
            for key in keys:
                value_dict = row[key]
                if value_dict:
                    try:
                        implants.append(ImplantAnnotation(**ast.literal_eval(value_dict)))
                    except (SyntaxError, ValueError, TypeError) as e:
                        implants.append(ImplantAnnotation(signal_id=key))

        seq = ReceptorSequence(amino_acid_sequence=row["sequence_aa"] if "sequence_aa" in fields else None,
                               nucleotide_sequence=row["sequence"] if "sequence" in fields else None,
                               identifier=row["sequence_id"] if "sequence_id" in fields else None,
                               metadata=SequenceMetadata(v_call=row["v_call"] if "v_call" in fields else None,
                                                         j_call=row["j_call"] if "j_call" in fields else None,
                                                         chain=row["chain"] if "chain" in fields else None,
                                                         duplicate_count=row["duplicate_count"] if "duplicate_count" in fields and not NumpyHelper.is_nan_or_empty(row['duplicate_count']) else None,
                                                         region_type=row["region_type"] if "region_type" in fields else None,
                                                         frame_type=row["frame_type"] if "frame_type" in fields else "IN",
                                                         cell_id=row["cell_id"] if "cell_id" in fields else None,
                                                         custom_params={key: row[key] if key in fields else None
                                                                        for key in set(self.fields) - set(Repertoire.FIELDS)}),
                               annotation=SequenceAnnotation(implants=implants))

        return seq

    def _prepare_cell_lists(self):
        data = self.load_data()

        assert "cell_id" in data.dtype.names and data["cell_id"] is not None, \
            f"Repertoire: cannot return receptor objects in repertoire {self.identifier} since cell_ids are not specified. " \
            f"Existing fields are: {str(data.dtype.names)[1:-1]}"

        same_cell_lists = NumpyHelper.group_structured_array_by(data, "cell_id")
        return same_cell_lists

    def _make_receptors(self, cell_content):
        sequences = ReceptorSequenceList()
        for item in cell_content:
            sequences.append(self._make_sequence_object(item))
        return ReceptorBuilder.build_objects(sequences)

    def get_sequence_objects(self, load_implants: bool = True) -> List[ReceptorSequence]:
        """
        Lazily loads sequences from disk to reduce RAM consumption

        Args:
            load_implants: whether implants should be parsed to objects and converted to ImplantAnnotations; if True, might slow down the loading

        Returns:
            a list of ReceptorSequence objects
        """
        seqs = []

        data = self.load_data()

        for i in range(len(self.get_sequence_identifiers())):
            seq = self._make_sequence_object(data[i], load_implants)
            seqs.append(seq)

        return seqs

    @property
    def sequences(self):
        return self.get_sequence_objects(True)

    @property
    def receptors(self) -> List[Receptor]:
        """
        A property that creates a list of Receptor objects based on the cell_ids field in the following manner:
            - all sequences that have the same cell_id are grouped together
            - they are divided into groups based on the chain
            - all valid combinations of chains are created and used to make a receptor object - this means that if a cell has
              two beta (b1 and b2) and one alpha chain (a1), two receptor objects will be created: receptor1 (b1, a1), receptor2 (b2, a1)

        To avoid have multiple receptors in the same cell, use some of the preprocessing classes which could merge/eliminate multiple
        sequences. See the documentation of the preprocessing module for more information.

        Returns:
            ReceptorList: a list of objects of Receptor class
        """
        receptors = []

        same_cell_lists = self._prepare_cell_lists()

        for cell_content in same_cell_lists:
            receptors.extend(self._make_receptors(cell_content))

        return receptors

    @property
    def cells(self) -> CellList:
        """
        A property that creates a list of Cell objects based on the cell_ids field in the following manner:
            - all sequences that have the same cell_id are grouped together
            - they are divided into groups based on the chain
            - all valid combinations of chains are created and used to make a receptor object - this means that if a cell has
              two beta (b1 and b2) and one alpha chain (a1), two receptor objects will be created: receptor1 (b1, a1), receptor2 (b2, a1)
            - an object of the Cell class is created from all receptors with the same cell_id created as described in the previous steps

        To avoid have multiple receptors in the same cell, use some of the preprocessing classes which could merge/eliminate multiple
        sequences. See the documentation of the preprocessing module for more information.

        Returns:
            CellList: a list of objects of Cell class
        """
        cells = CellList()
        cell_lists = self._prepare_cell_lists()

        for cell_content in cell_lists:
            receptors = self._make_receptors(cell_content)
            cells.append(Cell(receptors))

        return cell_lists<|MERGE_RESOLUTION|>--- conflicted
+++ resolved
@@ -84,11 +84,7 @@
         field_list, values, dtype = Repertoire.process_custom_lists(custom_lists)
 
         if signals:
-<<<<<<< HEAD
-            signals_filtered = {f'{signal}_info': signals[signal] for signal in signals}
-=======
-            signals_filtered = {signal: signals[signal] for signal in signals if signal not in Repertoire.FIELDS}
->>>>>>> 6c44f71c
+            signals_filtered = {f'{signal}_info': signals[signal] for signal in signals if signal not in Repertoire.FIELDS}
             field_list_signals, values_signals, dtype_signals = Repertoire.process_custom_lists(signals_filtered)
 
             for index, field_name in enumerate(field_list_signals):
