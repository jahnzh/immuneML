import abc
import os
import warnings
import inspect
from pathlib import Path

import dill
import numpy as np
import pkg_resources
import yaml
from sklearn.metrics import SCORERS
from sklearn.model_selection import RandomizedSearchCV
from sklearn.utils.validation import check_is_fitted

from immuneML.data_model.encoded_data.EncodedData import EncodedData
from immuneML.environment.Label import Label
from immuneML.ml_methods.MLMethod import MLMethod
from immuneML.ml_methods.util.Util import Util
from immuneML.ml_metrics.Metric import Metric
from immuneML.util.FilenameHandler import FilenameHandler
from immuneML.util.PathBuilder import PathBuilder


class SklearnMethod(MLMethod):
    """
    Base class for ML methods imported from scikit-learn. The classes inheriting SklearnMethod acting as wrappers around imported
    ML methods from scikit-learn have to implement:
        - the __init__() method,
        - get_params(label) and
        - _get_ml_model()
    Other methods can also be overwritten if needed.
    The arguments and specification described bellow applied for all classes inheriting SklearnMethod.

    Arguments:

        parameters: a dictionary of parameters that will be directly passed to scikit-learn's class upon calling __init__()
            method; for detailed list see scikit-learn's documentation of the specific class inheriting SklearnMethod

        parameter_grid: a dictionary of parameters which all have to be valid arguments for scikit-learn's corresponding class' __init__() method
            (same as parameters), but unlike parameters argument can contain list of values instead of one value; if this is specified and
            "model_selection_cv" is True (in the specification) or just if fit_by_cross_validation() is called, a grid search will be performed over
            these parameters and the optimal model will be kept

    YAML specification:

        ml_methods:
            log_reg:
                LogisticRegression: # name of the class inheriting SklearnMethod
                    # sklearn parameters (same names as in original sklearn class)
                    max_iter: 1000 # specific parameter value
                    penalty: l1
                    # Additional parameter that determines whether to print convergence warnings
                    show_warnings: True
                # if any of the parameters under LogisticRegression is a list and model_selection_cv is True,
                # a grid search will be done over the given parameters, using the number of folds specified in model_selection_n_folds,
                # and the optimal model will be selected
                model_selection_cv: True
                model_selection_n_folds: 5
            svm_with_cv:
                SVM: # name of another class inheriting SklearnMethod
                    # sklearn parameters (same names as in original sklearn class)
                    alpha: 10
                    # Additional parameter that determines whether to print convergence warnings
                    show_warnings: True
                # no grid search will be done
                model_selection_cv: False

    """

    FIT_CV = "fit_CV"
    FIT = "fit"

    def __init__(self, parameter_grid: dict = None, parameters: dict = None):
        super(SklearnMethod, self).__init__()
        self.model = None

        if parameter_grid is not None and "show_warnings" in parameter_grid:
            self.show_warnings = parameter_grid.pop("show_warnings")[0]
        elif parameters is not None and "show_warnings" in parameters:
            self.show_warnings = parameters.pop("show_warnings")
        else:
            self.show_warnings = True

        self._parameter_grid = parameter_grid
        self._parameters = parameters
        self.feature_names = None
        self.class_mapping = None
        self.label = None

    def fit(self, encoded_data: EncodedData, label: Label, optimization_metric=None, cores_for_training: int = 2):

        self.label = label
        self.class_mapping = Util.make_class_mapping(encoded_data.labels[self.label.name], self.label.positive_class)
        self.feature_names = encoded_data.feature_names

        mapped_y = Util.map_to_new_class_values(encoded_data.labels[self.label.name], self.class_mapping)

        self.model = self._fit(encoded_data.examples, mapped_y, encoded_data.example_weights, cores_for_training)

    def predict(self, encoded_data: EncodedData, label: Label):
        self.check_is_fitted(label.name)

        predictions = self.apply_with_weights(self.model.predict,
                                              encoded_data.example_weights,
                                              X=encoded_data.examples)

        return {label.name: Util.map_to_old_class_values(np.array(predictions), self.class_mapping)}

    def predict_proba(self, encoded_data: EncodedData, label: Label):
        if self.can_predict_proba():
<<<<<<< HEAD
            predictions = self.apply_with_weights(self.model.predict_proba, encoded_data.example_weights, X=encoded_data.examples)
            return {label.name: predictions}
=======
            probabilities = self.model.predict_proba(encoded_data.examples)
            class_names = Util.map_to_old_class_values(self.model.classes_, self.class_mapping)

            return {label.name: {class_name: probabilities[:,i] for i, class_name in enumerate(class_names)}}
>>>>>>> cc289006
        else:
            warnings.warn(f"{self.__class__.__name__}: cannot predict probabilities.")
            return None

    def _fit(self, X, y, w=None, cores_for_training: int = 1):
        self.model = self._get_ml_model(cores_for_training, X)

        if w is not None and not self.supports_example_weight(self.model.fit) and not self.supports_example_weight(self.model.predict):
            warnings.warn(f"{self.__class__.__name__}: cannot fit this classifier with example weights, fitting without example weights instead... Example weights will still be applied when computing evaluation metrics after fitting.")

        if not self.show_warnings:
            warnings.simplefilter("ignore")
            os.environ["PYTHONWARNINGS"] = "ignore"

        self.model = self._get_ml_model(cores_for_training, X)
        self.apply_with_weights(self.model.fit, w, X=X, y=y)

        if not self.show_warnings:
            del os.environ["PYTHONWARNINGS"]
            warnings.simplefilter("always")

        return self.model

    def apply_with_weights(self, method, weights, **kwargs):
        '''
        Can be used to run self.model.fit, self.model.predict or self.model.predict_proba with sample weights if supported

        :param method: self.model.fit, self.model.predict or self.model.predict_proba
        :return: the result of the supplied method
        '''
        if weights is not None and self.supports_example_weight(method):
            return method(**kwargs, sample_weight=weights)
        else:
            return method(**kwargs)

    def supports_example_weight(self, method):
        return "sample_weight" in inspect.signature(method).parameters

    def can_predict_proba(self) -> bool:
        return False

    def check_is_fitted(self, label_name: str):
        if self.label.name == label_name or label_name is None:
            return check_is_fitted(self.model, ["estimators_", "coef_", "estimator", "_fit_X", "dual_coef_"], all_or_any=any)

    def fit_by_cross_validation(self, encoded_data: EncodedData, label: Label = None, optimization_metric="balanced_accuracy",
                                number_of_splits: int = 5, cores_for_training: int = -1):

        self.class_mapping = Util.make_class_mapping(encoded_data.labels[label.name], label.positive_class)
        self.feature_names = encoded_data.feature_names
        self.label = label
        mapped_y = Util.map_to_new_class_values(encoded_data.labels[self.label.name], self.class_mapping)

        self.model = self._fit_by_cross_validation(X=encoded_data.examples, y=mapped_y, w=encoded_data.example_weights,
                                                   label=label, optimization_metric=optimization_metric,
                                                   number_of_splits=number_of_splits, cores_for_training=cores_for_training)

    def _fit_by_cross_validation(self, X, y, w, label: Label = None, optimization_metric: str = "balanced_accuracy",
                                 number_of_splits: int = 5, cores_for_training: int = 1):

        model = self._get_ml_model()
        scoring = Metric.get_sklearn_score_name(Metric.get_metric(optimization_metric.upper()))

        if scoring not in SCORERS.keys():
            scoring = "balanced_accuracy"
            warnings.warn(
                f"{self.__class__.__name__}: specified optimization metric ({optimization_metric}) is not defined as a sklearn scoring function, using {scoring} instead... ")

        if not self.show_warnings:
            warnings.simplefilter("ignore")
            os.environ["PYTHONWARNINGS"] = "ignore"

        self.model = RandomizedSearchCV(model, param_distributions=self._parameter_grid, cv=number_of_splits, n_jobs=cores_for_training,
                                        scoring=scoring, refit=True)

        self.apply_with_weights(self.model.fit, w, X=X, y=y)

        if not self.show_warnings:
            del os.environ["PYTHONWARNINGS"]
            warnings.simplefilter("always")

        self.model = self.model.best_estimator_  # do not leave RandomSearchCV object to be in models, use the best estimator instead

        return self.model

    def store(self, path: Path, feature_names=None, details_path: Path = None):
        PathBuilder.build(path)
        file_path = path / f"{self._get_model_filename()}.pickle"
        with file_path.open("wb") as file:
            dill.dump(self.model, file)

        if details_path is None:
            params_path = path / f"{self._get_model_filename()}.yaml"
        else:
            params_path = details_path

        with params_path.open("w") as file:
            desc = {
                **(self.get_params()),
                "feature_names": feature_names,
                "classes": self.model.classes_.tolist(),
                "class_mapping": self.class_mapping,
            }

            if self.label is not None:
                desc["label"] = {key.lstrip("_"): value for key, value in vars(self.label).items()}

            yaml.dump(desc, file)

    def _get_model_filename(self):
        return FilenameHandler.get_filename(self.__class__.__name__, "")

    def load(self, path: Path, details_path: Path = None):
        name = f"{self._get_model_filename()}.pickle"
        file_path = path / name
        if file_path.is_file():
            with file_path.open("rb") as file:
                self.model = dill.load(file)
        else:
            raise FileNotFoundError(f"{self.__class__.__name__} model could not be loaded from {file_path}"
                                    f". Check if the path to the {name} file is properly set.")

        if details_path is None:
            params_path = path / f"{self._get_model_filename()}.yaml"
        else:
            params_path = details_path

        if params_path.is_file():
            with params_path.open("r") as file:
                desc = yaml.safe_load(file)
                if "label" in desc:
                    setattr(self, "label", Label(**desc["label"]))
                for param in ["feature_names", "classes", "class_mapping"]:
                    if param in desc:
                        setattr(self, param, desc[param])

    def check_if_exists(self, path: Path):
        file_path = path / f"{self._get_model_filename()}.pickle"
        return file_path.is_file()

    @abc.abstractmethod
    def _get_ml_model(self, cores_for_training: int = 2, X=None):
        pass

    @abc.abstractmethod
    def get_params(self):
        '''Returns the model parameters in a readable yaml-friendly way (consisting of lists, dictionaries and strings).'''
        pass


    def get_label_name(self):
        return self.label.name

    def get_package_info(self) -> str:
        return 'scikit-learn ' + pkg_resources.get_distribution('scikit-learn').version

    def get_feature_names(self) -> list:
        return self.feature_names

    def get_class_mapping(self) -> dict:
        """Returns a dictionary containing the mapping between label values and values internally used in the classifier"""
        return self.class_mapping

    def get_compatible_encoders(self):
        from immuneML.encodings.evenness_profile.EvennessProfileEncoder import EvennessProfileEncoder
        from immuneML.encodings.kmer_frequency.KmerFrequencyEncoder import KmerFrequencyEncoder
        from immuneML.encodings.onehot.OneHotEncoder import OneHotEncoder
        from immuneML.encodings.word2vec.Word2VecEncoder import Word2VecEncoder
        from immuneML.encodings.reference_encoding.MatchedSequencesEncoder import MatchedSequencesEncoder
        from immuneML.encodings.reference_encoding.MatchedReceptorsEncoder import MatchedReceptorsEncoder
        from immuneML.encodings.reference_encoding.MatchedRegexEncoder import MatchedRegexEncoder
        from immuneML.encodings.motif_encoding.MotifEncoder import MotifEncoder

        return [KmerFrequencyEncoder, OneHotEncoder, Word2VecEncoder, EvennessProfileEncoder,
                MatchedSequencesEncoder, MatchedReceptorsEncoder, MatchedRegexEncoder, MotifEncoder]

    @staticmethod
    def get_usage_documentation(model_name):
        return f"""
    
    Scikit-learn models can be trained in two modes: 
    
    1. Creating a model using a given set of hyperparameters, and relying on the selection and assessment loop in the
    TrainMLModel instruction to select the optimal model. 
    
    2. Passing a range of different hyperparameters to {model_name}, and using a third layer of nested cross-validation 
    to find the optimal hyperparameters through grid search. In this case, only the {model_name} model with the optimal 
    hyperparameter settings is further used in the inner selection loop of the TrainMLModel instruction. 
    
    By default, mode 1 is used. In order to use mode 2, model_selection_cv and model_selection_n_folds must be set. 
    
    
    Arguments:

        {model_name} (dict): Under this key, hyperparameters can be specified that will be passed to the scikit-learn class.
        Any scikit-learn hyperparameters can be specified here. In mode 1, a single value must be specified for each of the scikit-learn
        hyperparameters. In mode 2, it is possible to specify a range of different hyperparameters values in a list. It is also allowed
        to mix lists and single values in mode 2, in which case the grid search will only be done for the lists, while the
        single-value hyperparameters will be fixed. 
        In addition to the scikit-learn hyperparameters, parameter show_warnings (True/False) can be specified here. This determines
        whether scikit-learn warnings, such as convergence warnings, should be printed. By default show_warnings is True.
        
        model_selection_cv (bool): If any of the hyperparameters under {model_name} is a list and model_selection_cv is True, 
        a grid search will be done over the given hyperparameters, using the number of folds specified in model_selection_n_folds.
        By default, model_selection_cv is False. 
        
        model_selection_n_folds (int): The number of folds that should be used for the cross validation grid search if model_selection_cv is True.
        
        """<|MERGE_RESOLUTION|>--- conflicted
+++ resolved
@@ -108,15 +108,10 @@
 
     def predict_proba(self, encoded_data: EncodedData, label: Label):
         if self.can_predict_proba():
-<<<<<<< HEAD
-            predictions = self.apply_with_weights(self.model.predict_proba, encoded_data.example_weights, X=encoded_data.examples)
-            return {label.name: predictions}
-=======
-            probabilities = self.model.predict_proba(encoded_data.examples)
+            probabilities = self.apply_with_weights(self.model.predict_proba, encoded_data.example_weights, X=encoded_data.examples)
             class_names = Util.map_to_old_class_values(self.model.classes_, self.class_mapping)
 
             return {label.name: {class_name: probabilities[:,i] for i, class_name in enumerate(class_names)}}
->>>>>>> cc289006
         else:
             warnings.warn(f"{self.__class__.__name__}: cannot predict probabilities.")
             return None
