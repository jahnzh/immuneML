# quality: gold
import math
from enum import Enum
from multiprocessing import Pool
from pathlib import Path
from typing import List

import airr
import pandas as pd

from immuneML.IO.dataset_export.DataExporter import DataExporter
from immuneML.data_model.dataset import Dataset
from immuneML.data_model.dataset.ReceptorDataset import ReceptorDataset
from immuneML.data_model.dataset.RepertoireDataset import RepertoireDataset
from immuneML.data_model.receptor.Receptor import Receptor
from immuneML.data_model.receptor.RegionType import RegionType
from immuneML.data_model.receptor.receptor_sequence.Chain import Chain
from immuneML.data_model.receptor.receptor_sequence.ReceptorSequence import ReceptorSequence
from immuneML.data_model.receptor.receptor_sequence.SequenceFrameType import SequenceFrameType
from immuneML.data_model.repertoire.Repertoire import Repertoire
from immuneML.environment.Constants import Constants
from immuneML.util.NumpyHelper import NumpyHelper
from immuneML.util.PathBuilder import PathBuilder


class AIRRExporter(DataExporter):
    """
    Exports a RepertoireDataset of Repertoires in AIRR format.

    Things to note:
        - one filename_prefix is given, which is combined with the Repertoire identifiers
        for the filenames, to create one file per Repertoire
        - 'counts' is written into the field 'duplicate_counts'
        - 'sequence_identifiers' is written both into the fields 'sequence_id' and 'rearrangement_id'

    """

    @staticmethod
    def export(dataset: Dataset, path: Path, number_of_processes: int = 1):
        PathBuilder.build(path)

        if isinstance(dataset, RepertoireDataset):
            repertoire_folder = "repertoires/"
            repertoire_path = PathBuilder.build(path / repertoire_folder)

            with Pool(processes=number_of_processes) as pool:
                pool.starmap(AIRRExporter.export_repertoire, [(repertoire, repertoire_path) for repertoire in dataset.repertoires])

            AIRRExporter.export_updated_metadata(dataset, path, repertoire_folder)
        else:

            index = 1
            file_count = math.ceil(dataset.get_example_count() / dataset.file_size)

            for batch in dataset.get_batch():
                filename = path / f"batch{''.join(['0' for i in range(1, len(str(file_count)) - len(str(index)) + 1)])}{index}.tsv"

                if isinstance(dataset, ReceptorDataset):
                    df = AIRRExporter._receptors_to_dataframe(batch)
                else:
                    df = AIRRExporter._sequences_to_dataframe(batch)

                df = AIRRExporter._postprocess_dataframe(df)
                airr.dump_rearrangement(df, str(filename))

                index += 1

    @staticmethod
    def export_repertoire(repertoire: Repertoire, repertoire_path: Path):
        df = AIRRExporter._repertoire_to_dataframe(repertoire)
        df = AIRRExporter._postprocess_dataframe(df)
        output_file = repertoire_path / f"{repertoire.data_filename.stem}.tsv"
        airr.dump_rearrangement(df, str(output_file))

    @staticmethod
    def get_sequence_field(region_type):
        if region_type == RegionType.IMGT_CDR3:
            return "cdr3"
        elif region_type == RegionType.IMGT_JUNCTION:
            return "junction"
        else:
            return "sequence"

    @staticmethod
    def get_sequence_aa_field(region_type):
        return f"{AIRRExporter.get_sequence_field(region_type)}_aa"

    @staticmethod
    def export_updated_metadata(dataset: RepertoireDataset, result_path: Path, repertoire_folder: str):
        df = pd.read_csv(dataset.metadata_file, comment=Constants.COMMENT_SIGN)
        identifiers = df["identifier"].values.tolist() if "identifier" in df.columns else dataset.get_example_ids()
        df["filename"] = [str(Path(repertoire_folder) / f"{repertoire.data_filename.stem}.tsv") for repertoire in dataset.get_data()]
        df['identifier'] = identifiers
        df.to_csv(result_path / "metadata.csv", index=False)

    @staticmethod
<<<<<<< HEAD
    def _repertoire_to_dataframe(repertoire: Repertoire, region_type):

=======
    def _repertoire_to_dataframe(repertoire: Repertoire):
        # get all fields (including custom fields)
>>>>>>> c0e928f8
        df = pd.DataFrame(repertoire.load_data())

        for column in ['v_alleles', 'j_alleles', 'v_genes', 'j_genes']:
            if column not in df.columns:
                df.loc[:, column] = ''

        AIRRExporter.update_gene_columns(df, 'alleles', 'genes')

        region_type = repertoire.get_region_type()

        # rename mandatory fields for airr-compliance
        mapper = {"sequence_identifiers": "sequence_id", "v_alleles": "v_call", "j_alleles": "j_call", "chains": "locus", "counts": "duplicate_count",
                  "sequences": AIRRExporter.get_sequence_field(region_type), "sequence_aas": AIRRExporter.get_sequence_aa_field(region_type)}

        df = df.rename(mapper=mapper, axis="columns")
        return df

    @staticmethod
    def _receptors_to_dataframe(receptors: List[Receptor]):
        sequences = [(receptor.get_chain(receptor.get_chains()[0]), receptor.get_chain(receptor.get_chains()[1])) for receptor in receptors]
        sequences = [item for sublist in sequences for item in sublist]
        receptor_ids = [(receptor.identifier, receptor.identifier) for receptor in receptors]
        receptor_ids = [item for sublist in receptor_ids for item in sublist]

        df = AIRRExporter._sequences_to_dataframe(sequences)
        df["cell_id"] = receptor_ids
        return df

    @staticmethod
    def _get_sequence_list_region_type(sequences: List[ReceptorSequence]):
        region_types = set([sequence.get_attribute("region_type") for sequence in sequences])

        assert len(region_types) == 1, f"AIRRExporter: expected one region_type, found: {region_types}"

        return RegionType(region_types.pop())

    @staticmethod
    def _sequences_to_dataframe(sequences: List[ReceptorSequence]):
        region_type = AIRRExporter._get_sequence_list_region_type(sequences)
        sequence_field = AIRRExporter.get_sequence_field(region_type)
        sequence_aa_field = AIRRExporter.get_sequence_aa_field(region_type)

        main_data_dict = {"sequence_id": [], sequence_field: [], sequence_aa_field: []}
        attributes_dict = {"chain": [], "v_allele": [], 'v_gene': [], "j_allele": [], 'j_gene': [], "count": [], "cell_id": [], "frame_type": []}

        for i, sequence in enumerate(sequences):
            main_data_dict["sequence_id"].append(sequence.identifier)
            main_data_dict[sequence_field].append(sequence.nucleotide_sequence)
            main_data_dict[sequence_aa_field].append(sequence.amino_acid_sequence)

            # add custom params of this receptor sequence to attributes dict
            if sequence.metadata is not None and sequence.metadata.custom_params is not None:
                for custom_param in sequence.metadata.custom_params:
                    if custom_param not in attributes_dict:
                        attributes_dict[custom_param] = ['' for i in range(i)]

            for attribute in attributes_dict.keys():
                try:
                    attr_value = sequence.get_attribute(attribute)
                    if isinstance(attr_value, Enum):
                        attr_value = attr_value.value
                    attributes_dict[attribute].append(attr_value)
                except KeyError:
                    attributes_dict[attribute].append('')

        df = pd.DataFrame({**attributes_dict, **main_data_dict})

        AIRRExporter.update_gene_columns(df, 'allele', 'gene')
        df.rename(columns={"v_allele": "v_call", "j_allele": "j_call", "chain": "locus", "count": "duplicate_count", "frame_type": "frame_types"},
                  inplace=True)

        return df

    @staticmethod
    def update_gene_columns(df, allele_name, gene_name):
        for index, row in df.iterrows():
            for gene in ['v', 'j']:
                if NumpyHelper.is_nan_or_empty(row[f"{gene}_{allele_name}"]) and not NumpyHelper.is_nan_or_empty(row[f"{gene}_{gene_name}"]):
                    df[f"{gene}_{allele_name}"][index] = row[f"{gene}_{gene_name}"]

    @staticmethod
    def _postprocess_dataframe(df):
        if "locus" in df.columns:
            df["locus"] = [Chain.get_chain(chain).value if chain else '' for chain in df["locus"]]

        if "frame_types" in df.columns:
            AIRRExporter._enums_to_strings(df, "frame_types")

            df["productive"] = df["frame_types"] == SequenceFrameType.IN.name
            df.loc[df["frame_types"].isnull(), "productive"] = ''

            df["vj_in_frame"] = df["productive"]

            df["stop_codon"] = df["frame_types"] == SequenceFrameType.STOP.name
            df.loc[df["frame_types"].isnull(), "stop_codon"] = ''

            df.drop(columns=["frame_types"])

        if "region_types" in df.columns:
            df.drop(columns=["region_types"])

        return df

    @staticmethod
    def _enums_to_strings(df, field):
        df.loc[:, field] = [field_value.value if isinstance(field_value, Enum) else field_value for field_value in df.loc[:, field]]<|MERGE_RESOLUTION|>--- conflicted
+++ resolved
@@ -94,13 +94,8 @@
         df.to_csv(result_path / "metadata.csv", index=False)
 
     @staticmethod
-<<<<<<< HEAD
-    def _repertoire_to_dataframe(repertoire: Repertoire, region_type):
-
-=======
     def _repertoire_to_dataframe(repertoire: Repertoire):
         # get all fields (including custom fields)
->>>>>>> c0e928f8
         df = pd.DataFrame(repertoire.load_data())
 
         for column in ['v_alleles', 'j_alleles', 'v_genes', 'j_genes']:
