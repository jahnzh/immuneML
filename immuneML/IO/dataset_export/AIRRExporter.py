--- conflicted
+++ resolved
@@ -95,10 +95,6 @@
 
     @staticmethod
     def _repertoire_to_dataframe(repertoire: Repertoire):
-<<<<<<< HEAD
-        # get all fields (including custom fields)
-=======
->>>>>>> 00b97be8
         df = pd.DataFrame(repertoire.load_data())
 
         for column in ['v_alleles', 'j_alleles', 'v_genes', 'j_genes']:
