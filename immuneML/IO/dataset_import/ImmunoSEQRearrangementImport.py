--- conflicted
+++ resolved
@@ -52,30 +52,12 @@
             .. indent with spaces
             .. code-block:: yaml
 
-<<<<<<< HEAD
                 rearrangement: sequence
                 amino_acid: sequence_aa
                 v_resolved: v_call
                 j_resolved: j_call
                 templates: duplicate_count
                 locus: chain
-
-        A custom column mapping can be specified here if necessary (for example; adding additional data fields if
-        they are present in the file, or using alternative column names).
-        Valid immuneML fields that can be specified here are defined by Repertoire.FIELDS
-=======
-                    rearrangement: sequences
-                    amino_acid: sequence_aas
-                    v_gene: v_genes
-                    j_gene: j_genes
-                    frame_type: frame_types
-                    v_family: v_subgroups
-                    j_family: j_subgroups
-                    v_allele: v_alleles
-                    j_allele: j_alleles
-                    templates: counts
-                    locus: chains
->>>>>>> fe9442fa
 
         column_mapping_synonyms (dict): This is a column mapping that can be used if a column could have alternative names. The formatting is the same as column_mapping. If some columns specified in column_mapping are not found in the file, the columns specified in column_mapping_synonyms are instead attempted to be loaded. For immunoSEQ rearrangement-level files, this is by default set to:
 
