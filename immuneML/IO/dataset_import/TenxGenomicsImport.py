import pandas as pd

from immuneML.IO.dataset_import.DataImport import DataImport
from immuneML.IO.dataset_import.DatasetImportParams import DatasetImportParams
from immuneML.data_model.dataset.Dataset import Dataset
from immuneML.data_model.receptor.ChainPair import ChainPair
from immuneML.data_model.receptor.RegionType import RegionType
from immuneML.data_model.receptor.receptor_sequence.SequenceFrameType import SequenceFrameType
from immuneML.data_model.repertoire.Repertoire import Repertoire
from immuneML.util.ImportHelper import ImportHelper
from scripts.specification_util import update_docs_per_mapping


class TenxGenomicsImport(DataImport):
    """
    Imports data from the 10x Genomics Cell Ranger analysis pipeline into a Repertoire-, Sequence- or ReceptorDataset.
    RepertoireDatasets should be used when making predictions per repertoire, such as predicting a disease state.
    SequenceDatasets or ReceptorDatasets should be used when predicting values for unpaired (single-chain) and paired
    immune receptors respectively, like antigen specificity.

    The files that should be used as input are named 'Clonotype consensus annotations (CSV)',
    as described here: https://support.10xgenomics.com/single-cell-vdj/software/pipelines/latest/output/annotation#consensus

    Note: by default the 10xGenomics field 'umis' is used to define the immuneML field counts. If you want to use the 10x Genomics
    field reads instead, this can be changed in the column_mapping (set reads: counts).
    Furthermore, the 10xGenomics field clonotype_id is used for the immuneML field cell_id.


    Arguments:

        path (str): For RepertoireDatasets, this is the path to a directory with 10xGenomics files to import. For Sequence- or ReceptorDatasets this path may either be the path to the file to import, or the path to the folder locating one or multiple files with .tsv, .csv or .txt extensions. By default path is set to the current working directory.

        is_repertoire (bool): If True, this imports a RepertoireDataset. If False, it imports a SequenceDataset or ReceptorDataset. By default, is_repertoire is set to True.

        metadata_file (str): Required for RepertoireDatasets. This parameter specifies the path to the metadata file. This is a csv file with columns filename, subject_id and arbitrary other columns which can be used as labels in instructions. For setting Sequence- or ReceptorDataset metadata, metadata_file is ignored, see metadata_column_mapping instead.

        paired (str): Required for Sequence- or ReceptorDatasets. This parameter determines whether to import a SequenceDataset (paired = False) or a ReceptorDataset (paired = True). In a ReceptorDataset, two sequences with chain types specified by receptor_chains are paired together based on the identifier given in the 10xGenomics column named 'clonotype_id'.

        receptor_chains (str): Required for ReceptorDatasets. Determines which pair of chains to import for each Receptor.  Valid values for receptor_chains are the names of the :py:obj:`~immuneML.data_model.receptor.ChainPair.ChainPair` enum. If receptor_chains is not provided, the chain pair is automatically detected (only one chain pair type allowed per repertoire).

        import_illegal_characters (bool): Whether to import sequences that contain illegal characters, i.e., characters that do not appear in the sequence alphabet (amino acids including stop codon '*', or nucleotides). When set to false, filtering is only applied to the sequence type of interest (when running immuneML in amino acid mode, only entries with illegal characters in the amino acid sequence are removed). By default import_illegal_characters is False.

        import_empty_nt_sequences (bool): imports sequences which have an empty nucleotide sequence field; can be True or False. By default, import_empty_nt_sequences is set to True.

        import_empty_aa_sequences (bool): imports sequences which have an empty amino acid sequence field; can be True or False; for analysis on amino acid sequences, this parameter should be False (import only non-empty amino acid sequences). By default, import_empty_aa_sequences is set to False.

        region_type (str): Which part of the sequence to import. By default, this value is set to IMGT_CDR3. This means the first and last amino acids are removed from the CDR3 sequence, as 10xGenomics uses IMGT junction as CDR3. Specifying any other value will result in importing the sequences as they are. Valid values for region_type are the names of the :py:obj:`~immuneML.data_model.receptor.RegionType.RegionType` enum.

        column_mapping (dict): A mapping from 10xGenomics column names to immuneML's internal data representation. A custom column mapping can be specified here if necessary (for example; adding additional data fields if they are present in the 10xGenomics file, or using alternative column names). Valid immuneML fields that can be specified here are defined by Repertoire.FIELDS. For 10xGenomics, this is by default set to:

            .. indent with spaces
            .. code-block:: yaml

                    cdr3: sequence_aa
                    cdr3_nt: sequence
                    v_gene: v_call
                    j_gene: j_call
                    umis: duplicate_count
                    clonotype_id: cell_id
                    consensus_id: sequence_id

        column_mapping_synonyms (dict): This is a column mapping that can be used if a column could have alternative names. The formatting is the same as column_mapping. If some columns specified in column_mapping are not found in the file, the columns specified in column_mapping_synonyms are instead attempted to be loaded. For 10xGenomics format, there is no default column_mapping_synonyms.

        metadata_column_mapping (dict): Specifies metadata for Sequence- and ReceptorDatasets. This should specify a mapping similar to column_mapping where keys are 10xGenomics column names and values are the names that are internally used in immuneML as metadata fields. These metadata fields can be used as prediction labels for Sequence- and ReceptorDatasets. This parameter can also be used to specify sequence-level metadata columns for RepertoireDatasets, which can be used by reports. To set prediction label metadata for RepertoireDatasets, see metadata_file instead. For 10xGenomics format, there is no default metadata_column_mapping.

        separator (str): Column separator, for 10xGenomics this is by default ",".


    YAML specification:

    .. indent with spaces
    .. code-block:: yaml

        my_10x_dataset:
            format: 10xGenomics
            params:
                path: path/to/files/
                is_repertoire: True # whether to import a RepertoireDataset
                metadata_file: path/to/metadata.csv # metadata file for RepertoireDataset
                paired: False # whether to import SequenceDataset (False) or ReceptorDataset (True) when is_repertoire = False
                receptor_chains: TRA_TRB # what chain pair to import for a ReceptorDataset
                metadata_column_mapping: # metadata column mapping 10xGenomics: immuneML for SequenceDataset
                    tenx_column_name1: metadata_label1
                    tenx_column_name2: metadata_label2
                import_illegal_characters: False # remove sequences with illegal characters for the sequence_type being used
                import_empty_nt_sequences: True # keep sequences even though the nucleotide sequence might be empty
                import_empty_aa_sequences: False # filter out sequences if they don't have sequence_aa set
                # Optional fields with 10xGenomics-specific defaults, only change when different behavior is required:
                separator: "," # column separator
                region_type: IMGT_CDR3 # what part of the sequence to import
                column_mapping: # column mapping 10xGenomics: immuneML
                    cdr3: sequence_aa
                    cdr3_nt: sequence
                    v_gene: v_call
                    j_gene: j_call
                    umis: duplicate_count
                    clonotype_id: cell_id
                    consensus_id: sequence_id

    """

    @staticmethod
    def import_dataset(params: dict, dataset_name: str) -> Dataset:
        return ImportHelper.import_dataset(TenxGenomicsImport, params, dataset_name)

    @staticmethod
    def preprocess_dataframe(df: pd.DataFrame, params: DatasetImportParams):
        df["frame_type"] = None
        df.loc[df["productive"].eq("True"), "frame_type"] = SequenceFrameType.IN.name

        allowed_productive_values = []
        if params.import_productive:
            allowed_productive_values.append("True")
        if params.import_unproductive:
            allowed_productive_values.append("False")

        df = df[df.productive.isin(allowed_productive_values)]

        ImportHelper.junction_to_cdr3(df, params.region_type)
        df.loc[:, "region_type"] = params.region_type.name
        ImportHelper.drop_empty_sequences(df, params.import_empty_aa_sequences, params.import_empty_nt_sequences)
<<<<<<< HEAD
        ImportHelper.drop_illegal_character_sequences(df, params.import_illegal_characters)
=======
        ImportHelper.drop_illegal_character_sequences(df, params.import_illegal_characters, params.import_with_stop_codon)
        ImportHelper.update_gene_info(df)
>>>>>>> 451d455f
        ImportHelper.load_chains(df)

        return df

    @staticmethod
    def import_receptors(df, params):
        df["receptor_id"] = df["cell_id"]
        return ImportHelper.import_receptors(df, params)

    @staticmethod
    def get_documentation():
        doc = str(TenxGenomicsImport.__doc__)

        chain_pair_values = str([chain_pair.name for chain_pair in ChainPair])[1:-1].replace("'", "`")
        region_type_values = str([region_type.name for region_type in RegionType])[1:-1].replace("'", "`")
        repertoire_fields = list(Repertoire.FIELDS)
        repertoire_fields.remove("region_type")

        mapping = {
            "Valid values for receptor_chains are the names of the :py:obj:`~immuneML.data_model.receptor.ChainPair.ChainPair` enum.": f"Valid values are {chain_pair_values}.",
            "Valid values for region_type are the names of the :py:obj:`~immuneML.data_model.receptor.RegionType.RegionType` enum.": f"Valid values are {region_type_values}.",
            "Valid immuneML fields that can be specified here are defined by Repertoire.FIELDS": f"Valid immuneML fields that can be specified here are {repertoire_fields}."
        }
        doc = update_docs_per_mapping(doc, mapping)
        return doc

<|MERGE_RESOLUTION|>--- conflicted
+++ resolved
@@ -119,12 +119,7 @@
         ImportHelper.junction_to_cdr3(df, params.region_type)
         df.loc[:, "region_type"] = params.region_type.name
         ImportHelper.drop_empty_sequences(df, params.import_empty_aa_sequences, params.import_empty_nt_sequences)
-<<<<<<< HEAD
-        ImportHelper.drop_illegal_character_sequences(df, params.import_illegal_characters)
-=======
         ImportHelper.drop_illegal_character_sequences(df, params.import_illegal_characters, params.import_with_stop_codon)
-        ImportHelper.update_gene_info(df)
->>>>>>> 451d455f
         ImportHelper.load_chains(df)
 
         return df
