from typing import List

import pandas as pd

from immuneML.IO.dataset_export.ImmuneMLExporter import ImmuneMLExporter
from immuneML.IO.dataset_import.DataImport import DataImport
from immuneML.IO.dataset_import.DatasetImportParams import DatasetImportParams
from immuneML.data_model.dataset.ReceptorDataset import ReceptorDataset
from immuneML.data_model.receptor.ChainPair import ChainPair
from immuneML.data_model.receptor.ReceptorBuilder import ReceptorBuilder
from immuneML.data_model.receptor.RegionType import RegionType
from immuneML.data_model.receptor.receptor_sequence.Chain import Chain
from immuneML.data_model.receptor.receptor_sequence.ReceptorSequence import ReceptorSequence
from immuneML.data_model.receptor.receptor_sequence.SequenceMetadata import SequenceMetadata
from immuneML.util.ImportHelper import ImportHelper
from immuneML.util.PathBuilder import PathBuilder
from scripts.specification_util import update_docs_per_mapping


class SingleLineReceptorImport(DataImport):
    """
    Imports data from a tabular file (where each line contains a pair of immune receptor sequences) into a ReceptorDataset.
    If you instead want to import a ReceptorDataset from a tabular file that contains one receptor sequence per line,
    see :ref:`Generic` import.


    Arguments:

        path (str): Required parameter. This is the path to a directory with files to import.

<<<<<<< HEAD
        receptor_chains (str): Required parameter. Determines which pair of chains to import for each Receptor.
        Valid values for receptor_chains are the names of the :py:obj:`~immuneML.data_model.receptor.ChainPair.ChainPair` enum.

        import_empty_nt_sequences (bool): imports sequences which have an empty nucleotide sequence field; can be True or False.
        By default, import_empty_nt_sequences is set to True.

        import_empty_aa_sequences (bool): imports sequences which have an empty amino acid sequence field; can be True or False; for analysis on
        amino acid sequences, this parameter should be False (import only non-empty amino acid sequences). By default, import_empty_aa_sequences is set to False.

        region_type (str): Which part of the sequence to import. When IMGT_CDR3 is specified, immuneML assumes the IMGT
        junction (including leading C and trailing Y/F amino acids) is used in the input file, and the first and last
        amino acids will be removed from the sequences to retrieve the IMGT CDR3 sequence. Specifying any other value
        will result in importing the sequences as they are.
        Valid values for region_type are the names of the :py:obj:`~immuneML.data_model.receptor.RegionType.RegionType` enum.

        column_mapping (dict): A mapping where the keys are the column names in the input file, and the values must be
        mapped to the following fields: <chain>_amino_acid_sequence, <chain>_nucleotide_sequence, <chain>_v_gene,
        <chain>_j_gene, identifier, epitope.
        The possible names that can be filled in for <chain> are given in :py:obj:`~immuneML.data_model.receptor.receptor_sequence.Chain.Chain`
        Any column name other than the sequence, v/j genes and identifier will be set as metadata fields to the
        Receptors, and can subsequently be used as labels in immuneML instructions.
        For TCR alpha-beta receptor import, a column mapping could for example look like this:

        .. indent with spaces
        .. code-block:: yaml

                cdr3_a_aa: alpha_amino_acid_sequence
                cdr3_b_aa: beta_amino_acid_sequence
                cdr3_a_nucseq: alpha_nucleotide_sequence
                cdr3_b_nucseq: beta_nucleotide_sequence
                v_a_gene: alpha_v_call
                v_b_gene: beta_v_call
                j_a_gene: alpha_j_call
                j_b_gene: beta_j_call
                clone_id: identifier
                count: duplicate_count
                epitope: epitope # metadata field

        column_mapping_synonyms (dict): This is a column mapping that can be used if a column could have alternative names.
        The formatting is the same as column_mapping. If some columns specified in column_mapping are not found in the file,
        the columns specified in column_mapping_synonyms are instead attempted to be loaded.

        columns_to_load (list): Optional; specifies which columns to load from the input file. This may be useful if
        the input files contain many unused columns. If no value is specified, all columns are loaded.
=======
        receptor_chains (str): Required parameter. Determines which pair of chains to import for each Receptor. Valid values for receptor_chains are the names of the :py:obj:`~immuneML.data_model.receptor.ChainPair.ChainPair` enum.

        import_empty_nt_sequences (bool): imports sequences which have an empty nucleotide sequence field; can be True or False. By default, import_empty_nt_sequences is set to True.

        import_empty_aa_sequences (bool): imports sequences which have an empty amino acid sequence field; can be True or False; for analysis on amino acid sequences, this parameter should be False (import only non-empty amino acid sequences). By default, import_empty_aa_sequences is set to False.

        region_type (str): Which part of the sequence to import. When IMGT_CDR3 is specified, immuneML assumes the IMGT junction (including leading C and trailing Y/F amino acids) is used in the input file, and the first and last amino acids will be removed from the sequences to retrieve the IMGT CDR3 sequence. Specifying any other value will result in importing the sequences as they are. Valid values for region_type are the names of the :py:obj:`~immuneML.data_model.receptor.RegionType.RegionType` enum.

        column_mapping (dict): A mapping where the keys are the column names in the input file, and the values must be mapped to the following fields: <chain>_amino_acid_sequence, <chain>_nucleotide_sequence, <chain>_v_gene, <chain>_j_gene, identifier, epitope. The possible names that can be filled in for <chain> are given in :py:obj:`~immuneML.data_model.receptor.receptor_sequence.Chain.Chain` Any column namme other than the sequence, v/j genes and identifier will be set as metadata fields to the Receptors, and can subsequently be used as labels in immuneML instructions. For TCR alpha-beta receptor import, a column mapping could for example look like this:

            .. indent with spaces
            .. code-block:: yaml

                    cdr3_a_aa: alpha_amino_acid_sequence
                    cdr3_b_aa: beta_amino_acid_sequence
                    cdr3_a_nucseq: alpha_nucleotide_sequence
                    cdr3_b_nucseq: beta_nucleotide_sequence
                    v_a_gene: alpha_v_gene
                    v_b_gene: beta_v_gene
                    j_a_gene: alpha_j_gene
                    j_b_gene: beta_j_gene
                    clone_id: identifier
                    epitope: epitope # metadata field

        column_mapping_synonyms (dict): This is a column mapping that can be used if a column could have alternative names. The formatting is the same as column_mapping. If some columns specified in column_mapping are not found in the file, the columns specified in column_mapping_synonyms are instead attempted to be loaded.

        columns_to_load (list): Optional; specifies which columns to load from the input file. This may be useful if the input files contain many unused columns. If no value is specified, all columns are loaded.
>>>>>>> fe9442fa

        separator (str): Required parameter. Column separator, for example "\\t" or ",".

        organism (str): The organism that the receptors came from. This will be set as a parameter in the ReceptorDataset object.


    YAML specification:

    .. indent with spaces
    .. code-block:: yaml

        my_receptor_dataset:
            format: SingleLineReceptor
            params:
                path: path/to/files/
                receptor_chains: TRA_TRB # what chain pair to import
                separator: "\\t" # column separator
                import_empty_nt_sequences: True # keep sequences even though the nucleotide sequence might be empty
                import_empty_aa_sequences: False # filter out sequences if they don't have sequence_aa set
                region_type: IMGT_CDR3 # what part of the sequence to import
                columns_to_load: # which subset of columns to load from the file
                - subject
                - epitope
                - count
                - v_a_gene
                - j_a_gene
                - cdr3_a_aa
                - v_b_gene
                - j_b_gene
                - cdr3_b_aa
                - clone_id
                column_mapping: # column mapping file: immuneML
                    cdr3_a_aa: alpha_amino_acid_sequence
                    cdr3_b_aa: beta_amino_acid_sequence
                    cdr3_a_nucseq: alpha_nucleotide_sequence
                    cdr3_b_nucseq: beta_nucleotide_sequence
                    v_a_gene: alpha_v_call
                    v_b_gene: beta_v_call
                    j_a_gene: alpha_j_call
                    j_b_gene: beta_j_call
                    count: duplicate_count
                    clone_id: identifier
                    epitope: epitope
                    organism: mouse

    """

    @staticmethod
    def import_dataset(params, dataset_name: str) -> ReceptorDataset:
        generic_params = DatasetImportParams.build_object(**params) if isinstance(params, dict) else params

        filenames = ImportHelper.get_sequence_filenames(generic_params.path, dataset_name)

        generic_params.result_path = PathBuilder.build(generic_params.result_path, warn_if_exists=True)

        dataset = SingleLineReceptorImport._import_from_files(filenames, generic_params)
        dataset.name = dataset_name
        dataset.labels = ImportHelper.extract_sequence_dataset_params(params=generic_params)

        ImmuneMLExporter.export(dataset, generic_params.result_path)

        return dataset

    @staticmethod
    def _import_from_files(filenames: List[str], generic_params: DatasetImportParams) -> ReceptorDataset:
        elements = []

        for file in filenames:
            df = pd.read_csv(file, sep=generic_params.separator, usecols=generic_params.columns_to_load)
            df.dropna()
            df.drop_duplicates()
            df.rename(columns=generic_params.column_mapping, inplace=True)

            if "alpha_amino_acid_sequence" in df:
                df["alpha_amino_acid_sequence"] = df["alpha_amino_acid_sequence"].str[1:-1]
            if "beta_amino_acid_sequence" in df:
                df["beta_amino_acid_sequence"] = df["beta_amino_acid_sequence"].str[1:-1]
            if "alpha_nucleotide_sequence" in df:
                df["alpha_nucleotide_sequence"] = df["alpha_nucleotide_sequence"].str[3:-3]
            if "beta_nucleotide_sequence" in df:
                df["beta_nucleotide_sequence"] = df["beta_nucleotide_sequence"].str[3:-3]

            chain_vals = [ch for ch in generic_params.receptor_chains.value]
            chain_names = [Chain.get_chain(ch).name.lower() for ch in generic_params.receptor_chains.value]

            for chain_name in chain_names:
                df = SingleLineReceptorImport.make_gene_columns(df, ["v", "j"], chain_name)

            for index, row in df.iterrows():
                sequences = {chain_vals[i]: ReceptorSequence(amino_acid_sequence=row[
                                     chain_name + "_amino_acid_sequence"] if chain_name + "_amino_acid_sequence" in row else None,
                                                  nucleotide_sequence=row[
                                                      chain_name + "_nucleotide_sequence"] if chain_name + "_nucleotide_sequence" in row else None,
                                                  metadata=SequenceMetadata(v_call=row[f"{chain_name}_v_call"], j_call=row[f"{chain_name}_j_call"],
                                                                            chain=chain_name, duplicate_count=row["duplicate_count"],
                                                                            region_type=generic_params.region_type.value))
                             for i, chain_name in enumerate(chain_names)}

                elements.append(ReceptorBuilder.build_object(sequences, row["identifier"],
                                                             {key: row[key] for key in row.keys()
                                                              if all(item not in key for item in
                                                                     ["v_gene", 'j_gene', "count", "identifier"] + chain_names)}))

        return ReceptorDataset.build_from_objects(elements, generic_params.sequence_file_size, generic_params.result_path)

    @staticmethod
    def make_gene_columns(df: pd.DataFrame, genes: list, chain_name=None):
        for gene in genes:
            column_name = f"{gene}_gene" if chain_name is None else f"{chain_name}_{gene}_gene"
            if column_name in df.columns:
                df[column_name.replace("gene", "allele")] = df[column_name]
                df[column_name] = [item.split("*")[0] for item in df[column_name]]
                df[column_name.replace("gene", "subgroup")] = [item.split("-")[0] for item in df[column_name]]
        return df

    @staticmethod
    def get_documentation():
        doc = str(SingleLineReceptorImport.__doc__)

        valid_chain_names = str([item.name for item in Chain])[1:-1].replace("'", "`")
        valid_chain_pair_names = str([item.name for item in ChainPair])[1:-1].replace("'", "`")
        region_type_values = str([region_type.name for region_type in RegionType])[1:-1].replace("'", "`")

        mapping = {
            "The possible names that can be filled in for <chain> are given in :py:obj:`~immuneML.data_model.receptor.receptor_sequence.Chain.Chain`":
                f"The possible names that can be filled in for <chain> are: {valid_chain_names}.",
            "Valid values for receptor_chains are the names of the :py:obj:`~immuneML.data_model.receptor.ChainPair.ChainPair` enum.":
                f"Valid values for receptor_chains are: {valid_chain_pair_names}.",
            "Valid values for region_type are the names of the :py:obj:`~immuneML.data_model.receptor.RegionType.RegionType` enum.": f"Valid values are {region_type_values}.",

        }
        doc = update_docs_per_mapping(doc, mapping)
        return doc<|MERGE_RESOLUTION|>--- conflicted
+++ resolved
@@ -28,32 +28,18 @@
 
         path (str): Required parameter. This is the path to a directory with files to import.
 
-<<<<<<< HEAD
-        receptor_chains (str): Required parameter. Determines which pair of chains to import for each Receptor.
-        Valid values for receptor_chains are the names of the :py:obj:`~immuneML.data_model.receptor.ChainPair.ChainPair` enum.
+        receptor_chains (str): Required parameter. Determines which pair of chains to import for each Receptor. Valid values for receptor_chains are the names of the :py:obj:`~immuneML.data_model.receptor.ChainPair.ChainPair` enum.
 
-        import_empty_nt_sequences (bool): imports sequences which have an empty nucleotide sequence field; can be True or False.
-        By default, import_empty_nt_sequences is set to True.
+        import_empty_nt_sequences (bool): imports sequences which have an empty nucleotide sequence field; can be True or False. By default, import_empty_nt_sequences is set to True.
 
-        import_empty_aa_sequences (bool): imports sequences which have an empty amino acid sequence field; can be True or False; for analysis on
-        amino acid sequences, this parameter should be False (import only non-empty amino acid sequences). By default, import_empty_aa_sequences is set to False.
+        import_empty_aa_sequences (bool): imports sequences which have an empty amino acid sequence field; can be True or False; for analysis on amino acid sequences, this parameter should be False (import only non-empty amino acid sequences). By default, import_empty_aa_sequences is set to False.
 
-        region_type (str): Which part of the sequence to import. When IMGT_CDR3 is specified, immuneML assumes the IMGT
-        junction (including leading C and trailing Y/F amino acids) is used in the input file, and the first and last
-        amino acids will be removed from the sequences to retrieve the IMGT CDR3 sequence. Specifying any other value
-        will result in importing the sequences as they are.
-        Valid values for region_type are the names of the :py:obj:`~immuneML.data_model.receptor.RegionType.RegionType` enum.
+        region_type (str): Which part of the sequence to import. When IMGT_CDR3 is specified, immuneML assumes the IMGT junction (including leading C and trailing Y/F amino acids) is used in the input file, and the first and last amino acids will be removed from the sequences to retrieve the IMGT CDR3 sequence. Specifying any other value will result in importing the sequences as they are. Valid values for region_type are the names of the :py:obj:`~immuneML.data_model.receptor.RegionType.RegionType` enum.
 
-        column_mapping (dict): A mapping where the keys are the column names in the input file, and the values must be
-        mapped to the following fields: <chain>_amino_acid_sequence, <chain>_nucleotide_sequence, <chain>_v_gene,
-        <chain>_j_gene, identifier, epitope.
-        The possible names that can be filled in for <chain> are given in :py:obj:`~immuneML.data_model.receptor.receptor_sequence.Chain.Chain`
-        Any column name other than the sequence, v/j genes and identifier will be set as metadata fields to the
-        Receptors, and can subsequently be used as labels in immuneML instructions.
-        For TCR alpha-beta receptor import, a column mapping could for example look like this:
+        column_mapping (dict): A mapping where the keys are the column names in the input file, and the values must be mapped to the following fields: <chain>_amino_acid_sequence, <chain>_nucleotide_sequence, <chain>_v_gene, <chain>_j_gene, identifier, epitope. The possible names that can be filled in for <chain> are given in :py:obj:`~immuneML.data_model.receptor.receptor_sequence.Chain.Chain` Any column namme other than the sequence, v/j genes and identifier will be set as metadata fields to the Receptors, and can subsequently be used as labels in immuneML instructions. For TCR alpha-beta receptor import, a column mapping could for example look like this:
 
-        .. indent with spaces
-        .. code-block:: yaml
+            .. indent with spaces
+            .. code-block:: yaml
 
                 cdr3_a_aa: alpha_amino_acid_sequence
                 cdr3_b_aa: beta_amino_acid_sequence
@@ -67,41 +53,9 @@
                 count: duplicate_count
                 epitope: epitope # metadata field
 
-        column_mapping_synonyms (dict): This is a column mapping that can be used if a column could have alternative names.
-        The formatting is the same as column_mapping. If some columns specified in column_mapping are not found in the file,
-        the columns specified in column_mapping_synonyms are instead attempted to be loaded.
-
-        columns_to_load (list): Optional; specifies which columns to load from the input file. This may be useful if
-        the input files contain many unused columns. If no value is specified, all columns are loaded.
-=======
-        receptor_chains (str): Required parameter. Determines which pair of chains to import for each Receptor. Valid values for receptor_chains are the names of the :py:obj:`~immuneML.data_model.receptor.ChainPair.ChainPair` enum.
-
-        import_empty_nt_sequences (bool): imports sequences which have an empty nucleotide sequence field; can be True or False. By default, import_empty_nt_sequences is set to True.
-
-        import_empty_aa_sequences (bool): imports sequences which have an empty amino acid sequence field; can be True or False; for analysis on amino acid sequences, this parameter should be False (import only non-empty amino acid sequences). By default, import_empty_aa_sequences is set to False.
-
-        region_type (str): Which part of the sequence to import. When IMGT_CDR3 is specified, immuneML assumes the IMGT junction (including leading C and trailing Y/F amino acids) is used in the input file, and the first and last amino acids will be removed from the sequences to retrieve the IMGT CDR3 sequence. Specifying any other value will result in importing the sequences as they are. Valid values for region_type are the names of the :py:obj:`~immuneML.data_model.receptor.RegionType.RegionType` enum.
-
-        column_mapping (dict): A mapping where the keys are the column names in the input file, and the values must be mapped to the following fields: <chain>_amino_acid_sequence, <chain>_nucleotide_sequence, <chain>_v_gene, <chain>_j_gene, identifier, epitope. The possible names that can be filled in for <chain> are given in :py:obj:`~immuneML.data_model.receptor.receptor_sequence.Chain.Chain` Any column namme other than the sequence, v/j genes and identifier will be set as metadata fields to the Receptors, and can subsequently be used as labels in immuneML instructions. For TCR alpha-beta receptor import, a column mapping could for example look like this:
-
-            .. indent with spaces
-            .. code-block:: yaml
-
-                    cdr3_a_aa: alpha_amino_acid_sequence
-                    cdr3_b_aa: beta_amino_acid_sequence
-                    cdr3_a_nucseq: alpha_nucleotide_sequence
-                    cdr3_b_nucseq: beta_nucleotide_sequence
-                    v_a_gene: alpha_v_gene
-                    v_b_gene: beta_v_gene
-                    j_a_gene: alpha_j_gene
-                    j_b_gene: beta_j_gene
-                    clone_id: identifier
-                    epitope: epitope # metadata field
-
         column_mapping_synonyms (dict): This is a column mapping that can be used if a column could have alternative names. The formatting is the same as column_mapping. If some columns specified in column_mapping are not found in the file, the columns specified in column_mapping_synonyms are instead attempted to be loaded.
 
         columns_to_load (list): Optional; specifies which columns to load from the input file. This may be useful if the input files contain many unused columns. If no value is specified, all columns are loaded.
->>>>>>> fe9442fa
 
         separator (str): Required parameter. Column separator, for example "\\t" or ",".
 
