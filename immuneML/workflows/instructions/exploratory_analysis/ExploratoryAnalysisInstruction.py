from pathlib import Path

from immuneML.data_model.dataset.Dataset import Dataset
from immuneML.encodings.EncoderParams import EncoderParams
from immuneML.reports.ReportResult import ReportResult
from immuneML.util.Logger import print_log
from immuneML.util.PathBuilder import PathBuilder
from immuneML.workflows.instructions.Instruction import Instruction
from immuneML.workflows.instructions.exploratory_analysis.ExploratoryAnalysisState import ExploratoryAnalysisState
from immuneML.workflows.instructions.exploratory_analysis.ExploratoryAnalysisUnit import ExploratoryAnalysisUnit
from immuneML.workflows.steps.DataEncoder import DataEncoder
from immuneML.workflows.steps.DataEncoderParams import DataEncoderParams


class ExploratoryAnalysisInstruction(Instruction):
    """
    Allows exploratory analysis of different datasets using encodings and reports.

    Analysis is defined by a dictionary of ExploratoryAnalysisUnit objects that encapsulate a dataset, an encoding [optional]
    and a report to be executed on the [encoded] dataset. Each analysis specified under `analyses` is completely independent from all
    others.

    Specification arguments:

    - analyses (dict): a dictionary of analyses to perform. The keys are the names of different analyses, and the values for each
      of the analyses are:

      - dataset: dataset on which to perform the exploratory analysis

      - preprocessing_sequence: which preprocessings to use on the dataset, this item is optional and does not have to be specified.

      - encoding: how to encode the dataset before running the report, this item is optional and does not have to be specified.

      - labels: if encoding is specified, the relevant labels should be specified here.

      - dim_reduction: which dimensionality reduction to apply; this is an experimental feature in version 3.0.0a1

      - report: which report to run on the dataset. Reports specified here may be of the category :ref:`Data reports` or :ref:`Encoding reports`, depending on whether 'encoding' was specified.

    - number_of_processes: (int): how many processes should be created at once to speed up the analysis. For personal
      machines, 4 or 8 is usually a good choice.


    YAML specification:

    .. indent with spaces
    .. code-block:: yaml

        my_expl_analysis_instruction: # user-defined instruction name
            type: ExploratoryAnalysis # which instruction to execute
            analyses: # analyses to perform
                my_first_analysis: # user-defined name of the analysis
                    dataset: d1 # dataset to use in the first analysis
                    preprocessing_sequence: p1 # preprocessing sequence to use in the first analysis
                    report: r1 # which report to generate using the dataset d1
                my_second_analysis: # user-defined name of another analysis
                    dataset: d1 # dataset to use in the second analysis - can be the same or different from other analyses
                    encoding: e1 # encoding to apply on the specified dataset (d1)
                    report: r2 # which report to generate in the second analysis
                    labels: # labels present in the dataset d1 which will be included in the encoded data on which report r2 will be run
                        - celiac # name of the first label as present in the column of dataset's metadata file
                        - CMV # name of the second label as present in the column of dataset's metadata file
                my_third_analysis: # user-defined name of another analysis
                    dataset: d1 # dataset to use in the second analysis - can be the same or different from other analyses
                    encoding: e1 # encoding to apply on the specified dataset (d1)
                    dim_reduction: umap # or None; which dimensionality reduction method to apply to encoded d1
                    report: r3 # which report to generate in the third analysis
            number_of_processes: 4 # number of parallel processes to create (could speed up the computation)
    """

    def __init__(self, exploratory_analysis_units: dict, name: str = None):
        assert all(isinstance(unit, ExploratoryAnalysisUnit) for unit in exploratory_analysis_units.values()), \
            ("ExploratoryAnalysisInstruction: not all elements passed to init method are instances of "
             "ExploratoryAnalysisUnit.")
        self.state = ExploratoryAnalysisState(exploratory_analysis_units, name=name)
        self.name = name

    def run(self, result_path: Path):
        name = self.name if self.name is not None else "exploratory_analysis"
        self.state.result_path = result_path / name
        for index, (key, unit) in enumerate(self.state.exploratory_analysis_units.items()):
            print_log(f"Started analysis {key} ({index+1}/{len(self.state.exploratory_analysis_units)}).",
                      include_datetime=True)
            path = self.state.result_path / f"analysis_{key}"
            PathBuilder.build(path)
            report_result = self.run_unit(unit, path)
            unit.report_result = report_result
            print_log(f"Finished analysis {key} ({index+1}/{len(self.state.exploratory_analysis_units)}).\n",
                      include_datetime=True)
        return self.state

    def run_unit(self, unit: ExploratoryAnalysisUnit, result_path: Path) -> ReportResult:
        unit.dataset = self.preprocess_dataset(unit, result_path / "preprocessed_dataset")
<<<<<<< HEAD
        unit.dataset = self.encode(unit, result_path / "encoded_dataset")
        unit.report.result_path = result_path / "report"
        unit.report.number_of_processes = unit.number_of_processes

        if unit.dim_reduction is not None:
            self._run_dimensionality_reduction(unit)

        unit.report.dataset = unit.dataset
        report_result = unit.report.generate_report()

=======
        encoded_dataset = self.encode(unit, result_path / "encoded_dataset")
        report_result = self.run_report(unit, encoded_dataset, result_path / "report")
>>>>>>> ab27ec5a
        return report_result

    def _run_dimensionality_reduction(self, unit: ExploratoryAnalysisUnit):
        result = unit.dim_reduction.fit_transform(unit.dataset)
        unit.dataset.encoded_data.dimensionality_reduced_data = result

    def preprocess_dataset(self, unit: ExploratoryAnalysisUnit, result_path: Path) -> Dataset:
        if unit.preprocessing_sequence is not None and len(unit.preprocessing_sequence) > 0:
            dataset = unit.dataset
            for preprocessing in unit.preprocessing_sequence:
                dataset = preprocessing.process_dataset(dataset, result_path)
        else:
            dataset = unit.dataset
        return dataset

    def encode(self, unit: ExploratoryAnalysisUnit, result_path: Path) -> Dataset:
        if unit.encoder is not None:
            encoded_dataset = DataEncoder.run(DataEncoderParams(dataset=unit.dataset, encoder=unit.encoder,
                                                                encoder_params=EncoderParams(result_path=result_path,
                                                                                             label_config=unit.label_config,
                                                                                             filename="encoded_dataset.pkl",
                                                                                             pool_size=unit.number_of_processes,
                                                                                             learn_model=True,
                                                                                             encode_labels=unit.label_config is not None),
                                                                ))
        else:
            encoded_dataset = unit.dataset
        return encoded_dataset

    def run_report(self, unit: ExploratoryAnalysisUnit, encoded_dataset: Dataset, result_path: Path):
        if unit.report is not None:
            unit.report.dataset = encoded_dataset
            unit.report.result_path = result_path
            unit.report.number_of_processes = unit.number_of_processes
            report_result = unit.report.generate_report()
        else:
            report_result = None

        return report_result<|MERGE_RESOLUTION|>--- conflicted
+++ resolved
@@ -91,21 +91,16 @@
 
     def run_unit(self, unit: ExploratoryAnalysisUnit, result_path: Path) -> ReportResult:
         unit.dataset = self.preprocess_dataset(unit, result_path / "preprocessed_dataset")
-<<<<<<< HEAD
         unit.dataset = self.encode(unit, result_path / "encoded_dataset")
-        unit.report.result_path = result_path / "report"
-        unit.report.number_of_processes = unit.number_of_processes
 
         if unit.dim_reduction is not None:
             self._run_dimensionality_reduction(unit)
 
-        unit.report.dataset = unit.dataset
-        report_result = unit.report.generate_report()
+        if unit.report is not None:
+            report_result = self.run_report(unit, result_path)
+        else:
+            report_result = None
 
-=======
-        encoded_dataset = self.encode(unit, result_path / "encoded_dataset")
-        report_result = self.run_report(unit, encoded_dataset, result_path / "report")
->>>>>>> ab27ec5a
         return report_result
 
     def _run_dimensionality_reduction(self, unit: ExploratoryAnalysisUnit):
@@ -135,13 +130,9 @@
             encoded_dataset = unit.dataset
         return encoded_dataset
 
-    def run_report(self, unit: ExploratoryAnalysisUnit, encoded_dataset: Dataset, result_path: Path):
-        if unit.report is not None:
-            unit.report.dataset = encoded_dataset
-            unit.report.result_path = result_path
-            unit.report.number_of_processes = unit.number_of_processes
-            report_result = unit.report.generate_report()
-        else:
-            report_result = None
+    def run_report(self, unit: ExploratoryAnalysisUnit, result_path: Path):
+        unit.report.result_path = result_path / "report"
+        unit.report.number_of_processes = unit.number_of_processes
 
-        return report_result+        unit.report.dataset = unit.dataset
+        return unit.report.generate_report()
