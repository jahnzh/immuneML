--- conflicted
+++ resolved
@@ -38,22 +38,14 @@
 
         scores = MLMethodAssessment._score(metrics_list=input_params.metrics, optimization_metric=input_params.optimization_metric,
                                            label=input_params.label, split_index=input_params.split_index, predicted_y=predicted_y,
-<<<<<<< HEAD
                                            predicted_proba_y_per_class=predicted_proba_y_per_class, true_y=true_y,
                                            example_weights=example_weights, method=input_params.method,
-=======
-                                           predicted_proba_y_per_class=predicted_proba_y_per_class, true_y=true_y, method=input_params.method,
->>>>>>> 0991971f
                                            ml_score_path=input_params.ml_score_path)
 
         return scores
 
     @staticmethod
-<<<<<<< HEAD
     def _score(metrics_list: set, optimization_metric: Metric, label: Label, predicted_y, predicted_proba_y_per_class, true_y, example_weights, ml_score_path: Path,
-=======
-    def _score(metrics_list: set, optimization_metric: Metric, label: Label, predicted_y, predicted_proba_y_per_class, true_y, ml_score_path: Path,
->>>>>>> 0991971f
                split_index: int, method: MLMethod):
         results = {}
         scores = {}
@@ -67,21 +59,12 @@
         metrics_with_optim_metric = sorted(list(metrics_with_optim_metric), key=lambda metric: metric.name)
 
         for metric in metrics_with_optim_metric:
-<<<<<<< HEAD
-            score = MLMethodAssessment._score_for_metric(metric=metric,
+            score = MetricUtil.score_for_metric(metric=metric,
                                                          predicted_y=predicted_y[label.name],
                                                          true_y=true_y[label.name],
                                                          example_weights=example_weights,
                                                          classes=label.values,
                                                          predicted_proba_y=predicted_proba_y)
-=======
-            score = MetricUtil.score_for_metric(metric=metric,
-                                                predicted_y=predicted_y[label.name],
-                                                true_y=true_y[label.name],
-                                                classes=label.values,
-                                                predicted_proba_y=predicted_proba_y)
-
->>>>>>> 0991971f
             results[f"{label.name}_{metric.name.lower()}"] = score
             scores[metric.name.lower()] = score
 
@@ -97,37 +80,6 @@
         return scores
 
     @staticmethod
-<<<<<<< HEAD
-    def _score_for_metric(metric: Metric, predicted_y, predicted_proba_y, true_y, example_weights, classes):
-        fn = MetricUtil.get_metric_fn(metric)
-
-        true_y, predicted_y = Util.binarize_label_classes(true_y=true_y, predicted_y=predicted_y, classes=classes)
-
-        try:
-            if metric in Metric.get_probability_based_metric_types():
-                predictions = predicted_proba_y
-                if predicted_proba_y is None:
-                    warnings.warn(f"MLMethodAssessment: metric {metric} is specified, but the chosen ML method does not output "
-                                  f"class probabilities. Using predicted classes instead...")
-                    predictions = predicted_y
-            else:
-                predictions = predicted_y
-
-            if 'labels' in inspect.getfullargspec(fn).kwonlyargs or 'labels' in inspect.getfullargspec(fn).args:
-                score = fn(true_y, predictions, sample_weight=example_weights, labels=classes)
-            else:
-                score = fn(true_y, predictions, sample_weight=example_weights)
-
-        except ValueError as err:
-            warnings.warn(f"MLMethodAssessment: score for metric {metric.name} could not be calculated."
-                          f"\nPredicted values: {predicted_y}\nTrue values: {true_y}.\nMore details: {err}", RuntimeWarning)
-            score = "not computed"
-
-        return score
-
-    @staticmethod
-=======
->>>>>>> 0991971f
     def _store_predictions(method: MLMethod, true_y, predicted_y, predicted_proba_y_per_class, label: Label, predictions_path, summary_path=None,
                            example_ids: list = None, split_index: int = None):
 
