import copy
import glob
import math
import shutil
import subprocess
from pathlib import Path
from typing import List

import pandas as pd

from immuneML.IO.dataset_export.AIRRExporter import AIRRExporter
from immuneML.data_model.dataset.RepertoireDataset import RepertoireDataset
from immuneML.data_model.dataset.SequenceDataset import SequenceDataset
from immuneML.data_model.receptor.RegionType import RegionType
from immuneML.data_model.receptor.receptor_sequence.ReceptorSequence import ReceptorSequence
from immuneML.data_model.repertoire.Repertoire import Repertoire
from immuneML.encodings.reference_encoding.MatchedReferenceUtil import MatchedReferenceUtil
from immuneML.preprocessing.Preprocessor import Preprocessor
from immuneML.util.CompAIRRHelper import CompAIRRHelper
from immuneML.util.CompAIRRParams import CompAIRRParams
from immuneML.util.ParameterValidator import ParameterValidator
from immuneML.util.PathBuilder import PathBuilder


class ReferenceSequenceAnnotator(Preprocessor):
    """
    Annotates each sequence in each repertoire if it matches any of the reference sequences provided as input parameter. This report uses CompAIRR internally. To match CDR3 sequences (and not JUNCTION), CompAIRR v1.10 or later is needed.

    Arguments:

        reference_sequences (dict): A dictionary describing the reference dataset file. Import should be specified the same way as regular dataset import. It is only allowed to import a receptor dataset here (i.e., is_repertoire is False and paired is True by default, and these are not allowed to be changed).

        max_edit_distance (int): The maximum edit distance between a target sequence (from the repertoire) and the reference sequence.

        compairr_path (str): optional path to the CompAIRR executable. If not given, it is assumed that CompAIRR has been installed such that it can be called directly on the command line with the command 'compairr', or that it is located at /usr/local/bin/compairr.

        threads (int): how many threads to be used by CompAIRR for sequence matching

        ignore_genes (bool): Whether to ignore V and J gene information. If False, the V and J genes between two receptor chains have to match. If True, gene information is ignored. By default, ignore_genes is False.

        output_column_name (str): in case there are multiple annotations, it is possible here to define the name of the column in the output repertoire files for this specific annotation

        repertoire_batch_size (int): how many repertoires to process simultaneously; depending on the repertoire size, this parameter might be use to limit the memory usage


    YAML specification:

    .. indent with spaces
    .. code-block:: yaml

        preprocessing_sequences:
            my_preprocessing:
                - step1:
                    ReferenceSequenceAnnotator:
                        reference_sequences:
                            format: VDJDB
                            params:
                                path: path/to/file.csv
                        compairr_path: optional/path/to/compairr
                        ignore_genes: False
                        max_edit_distance: 0
                        output_column_name: matched
                        threads: 4
                        repertoire_batch_size: 5

    """

    def __init__(self, reference_sequences: List[ReceptorSequence], max_edit_distance: int, compairr_path: str, ignore_genes: bool, threads: int,
                 output_column_name: str, repertoire_batch_size: int):
        super().__init__()
        self._reference_sequences = reference_sequences
        self._max_edit_distance = max_edit_distance
        self._output_column_name = output_column_name
        self._repertoire_batch_size = repertoire_batch_size
        self._compairr_params = CompAIRRParams(compairr_path=CompAIRRHelper.determine_compairr_path(compairr_path), keep_compairr_input=True,
                                               differences=max_edit_distance, indels=False, ignore_counts=True, ignore_genes=ignore_genes,
                                               threads=threads, output_filename="compairr_out.tsv", log_filename="compairr_log.txt",
                                               output_pairs=False, do_repertoire_overlap=False, do_sequence_matching=True, pairs_filename="pairs.tsv")

    @classmethod
    def build_object(cls, **kwargs):
        ParameterValidator.assert_keys(list(kwargs.keys()),
                                       ['reference_sequences', 'max_edit_distance', 'compairr_path', 'ignore_genes', 'output_column_name', 'threads',
                                        'repertoire_batch_size'],
                                       ReferenceSequenceAnnotator.__name__, ReferenceSequenceAnnotator.__name__)
        ref_seqs = MatchedReferenceUtil.prepare_reference(reference_params=kwargs['reference_sequences'],
                                                          location=ReferenceSequenceAnnotator.__name__, paired=False)
        return ReferenceSequenceAnnotator(**{**kwargs, 'reference_sequences': ref_seqs})

    def process_dataset(self, dataset: RepertoireDataset, result_path: Path, number_of_processes=1) -> RepertoireDataset:
        region_type = self._get_region_type_from_dataset(dataset)
        self._compairr_params.is_cdr3 = region_type == RegionType.IMGT_CDR3
        sequence_filepath = self._prepare_sequences_for_compairr(result_path / 'tmp', region_type)
        repertoires_filepaths = self._prepare_repertoires_for_compairr(dataset, result_path / 'tmp')

        compairr_output_files = self._annotate_repertoires(sequence_filepath, repertoires_filepaths, result_path, region_type)

        processed_dataset = self._make_annotated_dataset(dataset, result_path, compairr_output_files)

        shutil.rmtree(result_path / 'tmp')

        return processed_dataset

    def _get_region_type_from_dataset(self, dataset: RepertoireDataset) -> RegionType:
        region_types = [repertoire.get_region_type() for repertoire in dataset.repertoires]
        assert all(region_types[0] == region_type for region_type in region_types), \
            "Not all repertoires have the sequences with the same region type."
        return region_types[0]

    def _annotate_repertoires(self, sequences_filepath, repertoire_filepaths: List[Path], result_path: Path, region_type: RegionType):
        tmp_path = PathBuilder.build(result_path / 'tmp')
        updated_output_files = []

        for index, rep_file in enumerate(repertoire_filepaths):
            batch_tmp_path = PathBuilder.build(tmp_path / str(index))
            args = CompAIRRHelper.get_cmd_args(self._compairr_params, [rep_file, sequences_filepath], batch_tmp_path)
            compairr_result = subprocess.run(args, capture_output=True, text=True)
            output_file = CompAIRRHelper.verify_compairr_output_path(compairr_result, self._compairr_params, batch_tmp_path)
            updated_output_file = result_path / f'updated_compairr_output_{index}.tsv'

            with open(output_file, 'r') as file:
                output_lines = file.readlines()

            with updated_output_file.open(mode='w') as file:
                output_lines[0] = output_lines[0].replace("#", '')
                file.writelines(output_lines)

            updated_output_files.append(updated_output_file)

        return updated_output_files

    def _make_annotated_dataset(self, dataset: RepertoireDataset, result_path: Path, compairr_output_files: List[Path]) -> RepertoireDataset:
        repertoires = []
        repertoire_path = PathBuilder.build(result_path / 'repertoires')

        for index, repertoire in enumerate(dataset.repertoires):

<<<<<<< HEAD
            if index % self._repertoire_batch_size == 0:
                compairr_out_df = pd.read_csv(compairr_output_files[index // self._repertoire_batch_size], sep='\t')

            if compairr_out_df[repertoire.identifier].any():
                sequence_selection = compairr_out_df[repertoire.identifier]
                matches = np.array([repertoire.get_sequence_aas() == seq.sequence_aa for seq in
                                    np.array(self._reference_sequences)[sequence_selection.values]]).any(axis=0)
                sequences = self._add_params_to_sequence_objects(repertoire.sequences, matches)
            else:
                sequences = self._add_params_to_sequence_objects(repertoire.sequences, np.zeros(len(repertoire.sequences), dtype=bool))
=======
            compairr_out_df = pd.read_csv(compairr_output_files[index], sep='\t', comment="#")
            sequences = self._add_params_to_sequence_objects(repertoire.sequences, compairr_out_df.iloc[:, 1])
>>>>>>> a1faf4a9

            compairr_out_df = pd.read_csv(compairr_output_files[index], sep='\t', comment="#")
            sequences = self._add_params_to_sequence_objects(repertoire.sequences, compairr_out_df.iloc[:, 1])

            repertoires.append(Repertoire.build_from_sequence_objects(sequences, repertoire_path, repertoire.metadata))

        return RepertoireDataset.build_from_objects(**{'repertoires': repertoires, 'path': result_path})

    def _add_params_to_sequence_objects(self, sequence_objects: List[ReceptorSequence], matches_reference):
        sequences = copy.deepcopy(sequence_objects)
        for seq_index, seq in enumerate(sequences):
            seq.metadata.custom_params[self._output_column_name] = int(matches_reference[seq_index])
        return sequences

    def _prepare_sequences_for_compairr(self, result_path: Path, region_type: RegionType) -> Path:
        path = PathBuilder.build(result_path) / 'reference_sequences.tsv'

        # TODO: remove this when import is refactored, this now ensures that string matching is done on sequences as imported
        reference_sequences = []
        for seq in self._reference_sequences:
            tmp_seq = copy.deepcopy(seq)
            tmp_seq.metadata.region_type = region_type
            reference_sequences.append(tmp_seq)

        AIRRExporter.export(SequenceDataset.build_from_objects(reference_sequences, len(self._reference_sequences),
                                                               PathBuilder.build(result_path / 'tmp_seq_dataset')), result_path)

        result_files = glob.glob(str(result_path / "*.tsv"))
        assert len(result_files) == 1, f"Error occurred while exporting sequences for matching using CompAIRR. Resulting files: {result_files}"
        shutil.move(result_files[0], path)

        return path

    def _prepare_repertoires_for_compairr(self, dataset: RepertoireDataset, result_path: Path) -> List[Path]:
        PathBuilder.build(result_path)
        paths = []
        for i, repertoire in enumerate(dataset.repertoires):
            path = result_path / f'repertoires_{i}.tsv'
            CompAIRRHelper.write_repertoire_file(repertoires=[repertoire], filename=path,
                                                 compairr_params=self._compairr_params, export_sequence_id=True)
            paths.append(path)
        return paths

    def _check_column_name(self, dataset):
        for repertoire in dataset.repertoires:
            assert repertoire.get_attribute(self._output_column_name) is None, \
                (f"{ReferenceSequenceAnnotator.__name__}: attribute {self._output_column_name} already exists in "
                 f"repertoire ({repertoire.identifier}); choose another name.")<|MERGE_RESOLUTION|>--- conflicted
+++ resolved
@@ -135,22 +135,6 @@
 
         for index, repertoire in enumerate(dataset.repertoires):
 
-<<<<<<< HEAD
-            if index % self._repertoire_batch_size == 0:
-                compairr_out_df = pd.read_csv(compairr_output_files[index // self._repertoire_batch_size], sep='\t')
-
-            if compairr_out_df[repertoire.identifier].any():
-                sequence_selection = compairr_out_df[repertoire.identifier]
-                matches = np.array([repertoire.get_sequence_aas() == seq.sequence_aa for seq in
-                                    np.array(self._reference_sequences)[sequence_selection.values]]).any(axis=0)
-                sequences = self._add_params_to_sequence_objects(repertoire.sequences, matches)
-            else:
-                sequences = self._add_params_to_sequence_objects(repertoire.sequences, np.zeros(len(repertoire.sequences), dtype=bool))
-=======
-            compairr_out_df = pd.read_csv(compairr_output_files[index], sep='\t', comment="#")
-            sequences = self._add_params_to_sequence_objects(repertoire.sequences, compairr_out_df.iloc[:, 1])
->>>>>>> a1faf4a9
-
             compairr_out_df = pd.read_csv(compairr_output_files[index], sep='\t', comment="#")
             sequences = self._add_params_to_sequence_objects(repertoire.sequences, compairr_out_df.iloc[:, 1])
 
