--- conflicted
+++ resolved
@@ -71,13 +71,8 @@
         hp_item = MLProcess(train_dataset=train_dataset, test_dataset=val_dataset, encoding_reports=state.selection.reports.encoding_reports.values(),
                             label_config=LabelConfiguration([label]), report_context=state.context,
                             number_of_processes=state.number_of_processes, metrics=state.metrics, optimization_metric=state.optimization_metric,
-<<<<<<< HEAD
                             ml_reports=state.selection.reports.model_reports.values(), label=label, path=current_path, hp_setting=hp_setting,
                             example_weighting=state.example_weighting).run(split_index)
-=======
-                            ml_reports=state.selection.reports.model_reports.values(), label=label, path=current_path, hp_setting=hp_setting) \
-            .run(split_index)
->>>>>>> c89cf978
 
         state.assessment_states[assessment_index].label_states[label.name].selection_state.hp_items[hp_setting.get_key()].append(hp_item)
 
