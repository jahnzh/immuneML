import argparse
import logging
import os
import shutil
import warnings
from pathlib import Path

from immuneML.caching.CacheType import CacheType
from immuneML.dsl.ImmuneMLParser import ImmuneMLParser
from immuneML.dsl.semantic_model.SemanticModel import SemanticModel
from immuneML.dsl.symbol_table.SymbolType import SymbolType
from immuneML.environment.Constants import Constants
from immuneML.environment.EnvironmentSettings import EnvironmentSettings
from immuneML.util.Logger import print_log
from immuneML.util.PathBuilder import PathBuilder
from immuneML.util.ReflectionHandler import ReflectionHandler


class ImmuneMLApp:

    def __init__(self, specification_path: Path, result_path: Path):
        self._specification_path = Path(specification_path)
        self._result_path = Path(os.path.relpath(result_path))

        PathBuilder.build(self._result_path)

        self._cache_path = self._result_path / "cache"

    def set_cache(self):
        os.environ[Constants.CACHE_TYPE] = CacheType.PRODUCTION.value
        EnvironmentSettings.set_cache_path(self._cache_path)

    def clear_cache(self):
        shutil.rmtree(self._cache_path, ignore_errors=True)
        EnvironmentSettings.reset_cache_path()
        del os.environ[Constants.CACHE_TYPE]

    def run(self):

        self.set_cache()

        print_log(f"ImmuneML: parsing the specification...\n", include_datetime=True)

        symbol_table, self._specification_path = ImmuneMLParser.parse_yaml_file(self._specification_path, self._result_path)

        print_log(f"ImmuneML: starting the analysis...\n", include_datetime=True)

        instructions = symbol_table.get_by_type(SymbolType.INSTRUCTION)
        output = symbol_table.get("output")
        model = SemanticModel([instruction.item for instruction in instructions], self._result_path, output)
        result = model.run()

        self.clear_cache()

        print_log(f"ImmuneML: finished analysis.\n", include_datetime=True)

        return result


def run_immuneML(namespace: argparse.Namespace):
    if os.path.isdir(namespace.result_path) and len(os.listdir(namespace.result_path)) != 0:
<<<<<<< HEAD
        print(f"Directory {namespace.result_path} already exists. Do you want to delete it? (y/n)")
        if input().lower() == "y":
            shutil.rmtree(namespace.result_path)
=======
        delete = input(f"Directory {namespace.result_path} already exists. Would you like to replace it?\n")
        if delete.lower() == "yes" or delete.lower() == "y":
            shutil.rmtree(namespace.result_path, ignore_errors=False)
            print(f"Directory {namespace.result_path} was deleted successfully.")
>>>>>>> 80c04a2c
        else:
            raise ValueError(f"Directory {namespace.result_path} already exists. Please specify a new output directory for the analysis.")
    PathBuilder.build(namespace.result_path)

    logging.basicConfig(filename=Path(namespace.result_path) / "log.txt", level=logging.INFO, format='%(asctime)s %(levelname)s: %(message)s')
    warnings.showwarning = lambda message, category, filename, lineno, file=None, line=None: logging.warning(message)

    if namespace.tool is None:
        app = ImmuneMLApp(namespace.specification_path, namespace.result_path)
    else:
        app_cls = ReflectionHandler.get_class_by_name(namespace.tool, "api/")
        app = app_cls(**vars(namespace))

    app.run()


def main():
    parser = argparse.ArgumentParser(description="immuneML command line tool")
    parser.add_argument("specification_path", help="Path to specification YAML file. Always used to define the analysis.")
    parser.add_argument("result_path", help="Output directory path.")
    parser.add_argument("--tool", help="Name of the tool which calls immuneML. This name will be used to invoke appropriate API call, "
                                       "which will then do additional work in tool-dependent way before running standard immuneML.")
    parser.add_argument("--version", action="version", version=Constants.VERSION)

    namespace = parser.parse_args()
    namespace.specification_path = Path(namespace.specification_path)
    namespace.result_path = Path(namespace.result_path)

    run_immuneML(namespace)


if __name__ == "__main__":
    main()<|MERGE_RESOLUTION|>--- conflicted
+++ resolved
@@ -1,4 +1,5 @@
 import argparse
+import datetime
 import logging
 import os
 import shutil
@@ -59,16 +60,9 @@
 
 def run_immuneML(namespace: argparse.Namespace):
     if os.path.isdir(namespace.result_path) and len(os.listdir(namespace.result_path)) != 0:
-<<<<<<< HEAD
         print(f"Directory {namespace.result_path} already exists. Do you want to delete it? (y/n)")
         if input().lower() == "y":
             shutil.rmtree(namespace.result_path)
-=======
-        delete = input(f"Directory {namespace.result_path} already exists. Would you like to replace it?\n")
-        if delete.lower() == "yes" or delete.lower() == "y":
-            shutil.rmtree(namespace.result_path, ignore_errors=False)
-            print(f"Directory {namespace.result_path} was deleted successfully.")
->>>>>>> 80c04a2c
         else:
             raise ValueError(f"Directory {namespace.result_path} already exists. Please specify a new output directory for the analysis.")
     PathBuilder.build(namespace.result_path)
