import logging
import warnings
from multiprocessing.pool import Pool
from pathlib import Path
from typing import List

import numpy as np
import pandas as pd

from immuneML.IO.dataset_export.ImmuneMLExporter import ImmuneMLExporter
from immuneML.IO.dataset_import.DatasetImportParams import DatasetImportParams
from immuneML.IO.dataset_import.ImmuneMLImport import ImmuneMLImport
from immuneML.data_model.dataset import Dataset
from immuneML.data_model.dataset.ReceptorDataset import ReceptorDataset
from immuneML.data_model.dataset.RepertoireDataset import RepertoireDataset
from immuneML.data_model.dataset.SequenceDataset import SequenceDataset
from immuneML.data_model.receptor.BCKReceptor import BCKReceptor
from immuneML.data_model.receptor.BCReceptor import BCReceptor
from immuneML.data_model.receptor.ChainPair import ChainPair
from immuneML.data_model.receptor.Receptor import Receptor
from immuneML.data_model.receptor.RegionType import RegionType
from immuneML.data_model.receptor.TCABReceptor import TCABReceptor
from immuneML.data_model.receptor.TCGDReceptor import TCGDReceptor
from immuneML.data_model.receptor.receptor_sequence.Chain import Chain
from immuneML.data_model.receptor.receptor_sequence.ReceptorSequence import ReceptorSequence
from immuneML.data_model.receptor.receptor_sequence.SequenceFrameType import SequenceFrameType
from immuneML.data_model.receptor.receptor_sequence.SequenceMetadata import SequenceMetadata
from immuneML.data_model.repertoire.Repertoire import Repertoire
from immuneML.environment.Constants import Constants
from immuneML.environment.EnvironmentSettings import EnvironmentSettings
from immuneML.environment.SequenceType import SequenceType
from immuneML.util.ParameterValidator import ParameterValidator
from immuneML.util.PathBuilder import PathBuilder


class ImportHelper:
    DATASET_FORMAT = "iml_dataset"

    @staticmethod
    def import_dataset(import_class, params: dict, dataset_name: str) -> Dataset:
        processed_params = DatasetImportParams.build_object(**params)

        dataset = ImportHelper.load_dataset_if_exists(params, processed_params, dataset_name)
        if dataset is None:
            # backwards compatibility: if is_repertoire is not specified but the metadata file is
            if processed_params.is_repertoire is None and processed_params.metadata_file is not None:
                processed_params.is_repertoire = True

            if processed_params.is_repertoire:
                dataset = ImportHelper.import_repertoire_dataset(import_class, processed_params, dataset_name)
            else:
                dataset = ImportHelper.import_sequence_dataset(import_class, processed_params, dataset_name)

        return dataset

    @staticmethod
    def load_dataset_if_exists(params: dict, processed_params, dataset_name: str):

        dataset_file = processed_params.result_path / f"{dataset_name}.{ImportHelper.DATASET_FORMAT}"
        dataset = None

        if dataset_file.is_file():
            params["path"] = dataset_file
            dataset = ImmuneMLImport.import_dataset(params, dataset_name)

        return dataset

    @staticmethod
    def import_repertoire_dataset(import_class, params: DatasetImportParams, dataset_name: str) -> RepertoireDataset:
        """
        Function to create a dataset from the metadata and a list of repertoire files and exports dataset pickle file

        Arguments:
            import_class: class to use for import
            params: instance of DatasetImportParams class which includes information on path, columns, result path etc.
            dataset_name: user-defined name of the dataset

        Returns:
            RepertoireDataset object that was created

        """

        try:
            metadata = pd.read_csv(params.metadata_file, sep=",")
        except Exception as e:
            raise Exception(f"{e}\nAn error occurred while reading in the metadata file {params.metadata_file}. Please see the error log above for "
                            f"more details on this error and the documentation for the expected format of the metadata.")

        ParameterValidator.assert_keys_present(metadata.columns.tolist(), ["filename"], ImportHelper.__name__,
                                               f'{dataset_name}: params: metadata_file')

        PathBuilder.build(params.result_path / "repertoires/")

        arguments = [(import_class, row, params) for index, row in metadata.iterrows()]
        with Pool(params.number_of_processes) as pool:
            repertoires = pool.starmap(ImportHelper.load_repertoire_as_object, arguments)

        new_metadata_file = ImportHelper.make_new_metadata_file(repertoires, metadata, params.result_path, dataset_name)

        potential_labels = list(set(metadata.columns.tolist()) - {"filename"})
        dataset = RepertoireDataset(labels={key: list(set(metadata[key].values.tolist())) for key in potential_labels},
                                    repertoires=repertoires, metadata_file=new_metadata_file, name=dataset_name)

        ImmuneMLExporter.export(dataset, params.result_path)

        return dataset

    @staticmethod
    def make_new_metadata_file(repertoires: list, metadata: pd.DataFrame, result_path: Path, dataset_name: str) -> Path:
        new_metadata = metadata.copy()
        new_metadata.loc[:, "filename"] = [repertoire.data_filename.name for repertoire in repertoires]
        new_metadata.loc[:, "identifier"] = [repertoire.identifier for repertoire in repertoires]

        metadata_filename = result_path / f"{dataset_name}_metadata.csv"
        new_metadata.to_csv(metadata_filename, index=False, sep=",")

        return metadata_filename

    @staticmethod
    def load_repertoire_as_object(import_class, metadata_row, params: DatasetImportParams):
        try:
            alternative_load_func = getattr(import_class, "alternative_load_func", None)

            filename = params.path / f"{metadata_row['filename']}"
            if not filename.is_file():
                filename = params.path / f"repertoires/{metadata_row['filename']}"

            dataframe = ImportHelper.load_sequence_dataframe(filename, params, alternative_load_func)
            dataframe = import_class.preprocess_dataframe(dataframe, params)
            sequence_lists = {field: dataframe[field].values.tolist() for field in Repertoire.FIELDS if field in dataframe.columns}
            sequence_lists["custom_lists"] = {field: dataframe[field].values.tolist()
                                              for field in list(set(dataframe.columns) - set(Repertoire.FIELDS))}

            repertoire_inputs = {**{"metadata": metadata_row.to_dict(),
                                    "path": params.result_path / "repertoires/",
                                    "filename_base": filename.stem}, **sequence_lists}
            repertoire = Repertoire.build(**repertoire_inputs)

            return repertoire
        except Exception as exception:
            raise RuntimeError(f"{ImportHelper.__name__}: error when importing file {metadata_row['filename']}.") from exception

    @staticmethod
    def load_sequence_dataframe(filepath, params, alternative_load_func=None):
        try:
            if alternative_load_func:
                df = alternative_load_func(filepath, params)
            else:
                df = ImportHelper.safe_load_dataframe(filepath, params)
        except Exception as ex:
            raise Exception(f"{ex}\n\nImportHelper: an error occurred during dataset import while parsing the input file: {filepath}.\n"
                            f"Please make sure this is a correct immune receptor data file (not metadata).\n"
                            f"The parameters used for import are {params}.\nFor technical description of the error, see the log above. "
                            f"For details on how to specify the dataset import, see the documentation.")

        ImportHelper.rename_dataframe_columns(df, params)
        ImportHelper.standardize_none_values(df)

        return df

    @staticmethod
    def safe_load_dataframe(filepath, params: DatasetImportParams):
        if hasattr(params, "columns_to_load") and params.columns_to_load is not None:
            usecols = set(params.columns_to_load) if hasattr(params, "columns_to_load") and params.columns_to_load is not None else set()
            usecols = usecols.union(
                set(params.column_mapping.keys()) if hasattr(params, "column_mapping") and params.column_mapping is not None else set())
            usecols = usecols.union(set(params.column_mapping_synonyms.keys())
                                    if hasattr(params, "column_mapping_synonyms") and params.column_mapping_synonyms is not None else set())
            usecols = usecols.union(set(params.metadata_column_mapping.keys())
                                    if hasattr(params, "metadata_column_mapping") and params.metadata_column_mapping is not None else set())
        else:
            usecols = None

        try:
            df = pd.read_csv(filepath, sep=params.separator, iterator=False, usecols=usecols, dtype=str)
        except ValueError:
            try:
                df = pd.read_csv(filepath, sep=params.separator, iterator=False, usecols=params.columns_to_load, dtype=str)
            except ValueError:
                df = pd.read_csv(filepath, sep=params.separator, iterator=False, dtype=str)

                expected = [e for e in params.columns_to_load if e not in list(df.columns)]

                warnings.warn(f"ImportHelper: expected to find the following column(s) in the input file '{filepath.name}', which were not found: {expected}."
                              f"The following columns were imported instead: {list(df.columns)}. \nTo remove this warning, add the relevant columns "
                              f"to the input file, or change which columns are imported under 'datasets/<dataset_key>/params/columns_to_load' and 'datasets/<dataset_key>/params/column_mapping'.")

        return df

    @staticmethod
    def rename_dataframe_columns(df, params: DatasetImportParams):
        if hasattr(params, "column_mapping") and params.column_mapping is not None:
            df.rename(columns=params.column_mapping, inplace=True)

        if hasattr(params, "column_mapping_synonyms") and params.column_mapping_synonyms is not None:
            for synonym, colname in params.column_mapping_synonyms.items():
                if colname not in df.columns:
                    df.rename(columns={synonym: colname}, inplace=True)

        if hasattr(params, "metadata_column_mapping") and params.metadata_column_mapping is not None:
            df.rename(columns=params.metadata_column_mapping, inplace=True)

    @staticmethod
    def standardize_none_values(dataframe: pd.DataFrame):
        dataframe.replace({key: Constants.UNKNOWN for key in ["unresolved", "no data", "na", "unknown", "null", "nan", np.nan, ""]}, inplace=True)

    @staticmethod
    def drop_empty_sequences(dataframe: pd.DataFrame, import_empty_aa_sequences: bool, import_empty_nt_sequences: bool) -> pd.DataFrame:
        sequence_types = []
        if not import_empty_aa_sequences:
            sequence_types.append(SequenceType.AMINO_ACID)
        if not import_empty_nt_sequences:
            sequence_types.append(SequenceType.NUCLEOTIDE)

        for sequence_type in sequence_types:
            sequence_colname = sequence_type.value
            sequence_name = sequence_type.name.lower().replace("_", " ")

            if sequence_colname in dataframe.columns:
                dataframe[sequence_colname].replace({"": Constants.UNKNOWN}, inplace=True)

                n_empty = sum(dataframe[sequence_colname].isnull())
                if n_empty > 0:
                    dataframe.drop(dataframe.loc[dataframe[sequence_colname].isnull()].index, inplace=True)
                    warnings.warn(
                        f"{ImportHelper.__name__}: {n_empty} sequences were removed from the dataset because they contained an empty {sequence_name} "
                        f"sequence after preprocessing. ")
            else:
                warnings.warn(
                    f"{ImportHelper.__name__}: column {sequence_colname} was not set, but is required for filtering. Skipping this filtering...")

        return dataframe

    @staticmethod
    def drop_illegal_character_sequences(dataframe: pd.DataFrame, import_illegal_characters: bool, import_with_stop_codon: bool) -> pd.DataFrame:
<<<<<<< HEAD
        for sequence_type in SequenceType:
            if not import_illegal_characters:
                sequence_name = sequence_type.name.lower().replace("_", " ")

                legal_alphabet = EnvironmentSettings.get_sequence_alphabet(sequence_type)
                if sequence_type == SequenceType.AMINO_ACID and import_with_stop_codon:
                    legal_alphabet.append(Constants.STOP_CODON)

                if sequence_type.value in dataframe.columns:
                    is_illegal_seq = [ImportHelper.is_illegal_sequence(sequence, legal_alphabet) for sequence in dataframe[sequence_type.value]]
                    n_illegal = sum(is_illegal_seq)
                    n_total = dataframe.shape[0]

                    if n_illegal > 0:
                        dataframe.drop(dataframe.loc[is_illegal_seq].index, inplace=True)
                        warnings.warn(
                            f"{ImportHelper.__name__}: {n_illegal}/{n_total} sequences were removed from the dataset because their {sequence_name}"
                            f" sequence contained illegal characters. ")

                else:
                    logging.warning(f"{ImportHelper.__name__}: column {sequence_type.value} is missing, illegal characters were not checked.")

=======
        if not import_illegal_characters:
            sequence_type = EnvironmentSettings.get_sequence_type()
            sequence_name = sequence_type.name.lower().replace("_", " ")

            legal_alphabet = EnvironmentSettings.get_sequence_alphabet(sequence_type)
            if sequence_type == SequenceType.AMINO_ACID and import_with_stop_codon:
                legal_alphabet.append(Constants.STOP_CODON)

            is_illegal_seq = [ImportHelper.is_illegal_sequence(sequence, legal_alphabet) for
                              sequence in dataframe[sequence_type.value]]
            n_illegal = sum(is_illegal_seq)
            n_total = dataframe.shape[0]

            if n_illegal > 0:
                dataframe.drop(dataframe.loc[is_illegal_seq].index, inplace=True)
                warnings.warn(f"{ImportHelper.__name__}: {n_illegal}/{n_total} sequences were removed from the dataset because their {sequence_name}"
                              f" sequence contained illegal characters. ")
>>>>>>> 0991c639
        return dataframe

    @staticmethod
    def is_illegal_sequence(sequence, legal_alphabet) -> bool:
        if sequence is None:
            return False
        else:
            return not all(character in legal_alphabet for character in sequence)

    @staticmethod
    def prepare_frame_type_list(params: DatasetImportParams) -> list:
        frame_type_list = []
        if params.import_productive:
            frame_type_list.append(SequenceFrameType.IN.name)
        if params.import_out_of_frame:
            frame_type_list.append(SequenceFrameType.OUT.name)
        if params.import_with_stop_codon:
            frame_type_list.append(SequenceFrameType.STOP.name)
        return frame_type_list

    @staticmethod
    def load_chains(df: pd.DataFrame):
        if "chain" in df.columns:
            df.loc[:, "chain"] = ImportHelper.load_chains_from_chains(df)
        else:
            df.loc[:, "chain"] = ImportHelper.load_chains_from_genes(df)

    @staticmethod
    def load_chains_from_chains(df: pd.DataFrame) -> list:
        return [Chain.get_chain(chain_str).value if chain_str is not None else None for chain_str in df["chain"]]

    @staticmethod
    def load_chains_from_genes(df: pd.DataFrame) -> list:
        return df.apply(ImportHelper.get_chain_for_row, axis=1)

    @staticmethod
    def get_chain_for_row(row):
        for col in ["v_call", "j_call"]:
            if col in row and row[col] is not None:
                chain = Chain.get_chain(str(row[col])[0:3])
                return chain.value if chain is not None else None
        return None

    @staticmethod
    def junction_to_cdr3(df: pd.DataFrame, region_type: RegionType):
        """
        If RegionType is CDR3, the leading C and trailing W are removed from the sequence to match the IMGT CDR3 definition.
        This method alters the data in the provided dataframe.
        """

        if region_type == RegionType.IMGT_CDR3:
            if "sequence_aa" in df:
                df.loc[:, "sequence_aa"] = df["sequence_aa"].str[1:-1]
            if "sequence" in df:
                df.loc[:, "sequence"] = df["sequence"].str[3:-3]
            df.loc[:, "region_type"] = region_type.name

    @staticmethod
    def strip_alleles(df: pd.DataFrame, column_name):
        return ImportHelper.strip_suffix(df, column_name, Constants.ALLELE_DELIMITER)

    @staticmethod
    def strip_genes(df: pd.DataFrame, column_name):
        return ImportHelper.strip_suffix(df, column_name, Constants.GENE_DELIMITER)

    @staticmethod
    def strip_suffix(df: pd.DataFrame, column_name, delimiter):
        """
        Safely removes everything after a delimiter from a column in the DataFrame
        """
        if column_name in df.columns:
            return df[column_name].apply(lambda gene_col: None if gene_col is None else gene_col.rsplit(delimiter)[0])

    @staticmethod
    def get_sequence_filenames(path: Path, dataset_name: str):
        data_file_extensions = ("*.tsv", "*.csv", "*.txt")

        if path.is_file():
            filenames = [path]
        elif path.is_dir():
            filenames = []

            for pattern in data_file_extensions:
                filenames.extend(list(path.glob(pattern)))
        else:
            raise ValueError(f"ImportHelper: path '{path}' given in YAML specification is not a valid path. "
                             f"This parameter can either point to a single file with immune receptor data or to a directory containing such files.")

        assert len(filenames) >= 1, f"ImportHelper: the dataset {dataset_name} cannot be imported, no files were found under {path}.\n" \
                                    f"Note that only files with the following extensions can be imported: {data_file_extensions}"
        return filenames

    @staticmethod
    def import_sequence_dataset(import_class, params, dataset_name: str):
        PathBuilder.build(params.result_path)

        filenames = ImportHelper.get_sequence_filenames(params.path, dataset_name)

        file_index = 0
        dataset_filenames = []
        dataset_params = {}
        items = None
        class_name = None

        for index, filename in enumerate(filenames):
            new_items = ImportHelper.import_items(import_class, filename, params)
            items = np.append(items, new_items) if items is not None else new_items
            dataset_params = ImportHelper.extract_sequence_dataset_params(items, params)
            class_name = type(new_items[0]).__name__ if len(new_items) > 0 else None

            while len(items) > params.sequence_file_size or (index == len(filenames) - 1 and len(items) > 0):
                dataset_filenames.append(params.result_path / "batch_{}.npy".format(file_index))
                ImportHelper.store_sequence_items(dataset_filenames, items, params.sequence_file_size)
                items = items[params.sequence_file_size:]
                file_index += 1

        init_kwargs = {"filenames": dataset_filenames, "file_size": params.sequence_file_size, "name": dataset_name, "labels": dataset_params,
                       "element_class_name": class_name}

        dataset = ReceptorDataset(**init_kwargs) if params.paired else SequenceDataset(**init_kwargs)

        ImmuneMLExporter.export(dataset, params.result_path)

        return dataset

    @staticmethod
    def extract_sequence_dataset_params(items=None, params=None) -> dict:
        result = {}
        if params is not None:
            result = {'region_type': params.region_type, 'receptor_chains': params.receptor_chains, 'organism': params.organism}
        if items is not None:
            for index, item in enumerate(items):
                metadata = item.metadata if params.paired else item.metadata.custom_params if item.metadata is not None else {}
                for key in metadata:
                    if key in result and isinstance(result[key], set):
                        result[key].add(metadata[key])
                    elif key not in result:
                        result[key] = {metadata[key]}
        return result

    @staticmethod
    def import_items(import_class, path, params: DatasetImportParams):
        alternative_load_func = getattr(import_class, "alternative_load_func", None)
        df = ImportHelper.load_sequence_dataframe(path, params, alternative_load_func)
        df = import_class.preprocess_dataframe(df, params)

        if params.paired:
            import_receptor_func = getattr(import_class, "import_receptors", None)
            if import_receptor_func:
                sequences = import_receptor_func(df, params)
            else:
                raise NotImplementedError(f"{import_class.__name__}: import of paired receptor data has not been implemented.")
        else:
            metadata_columns = params.metadata_column_mapping.values() if params.metadata_column_mapping else None
            sequences = df.apply(ImportHelper.import_sequence, metadata_columns=metadata_columns, axis=1).values

        return sequences

    @staticmethod
    def store_sequence_items(dataset_filenames: list, items: list, sequence_file_size: int):
        sequence_matrix = np.core.records.fromrecords([item.get_record() for item in items[:sequence_file_size]],
                                                      names=type(items[0]).get_record_names())
        np.save(str(dataset_filenames[-1]), sequence_matrix, allow_pickle=False)

    @staticmethod
    def import_sequence(row, metadata_columns=None) -> ReceptorSequence:
        if metadata_columns is None:
            metadata_columns = []
        metadata = SequenceMetadata(v_call=str(row["v_call"]) if "v_call" in row and row["v_call"] is not None else None,
                                    j_call=str(row["j_call"]) if "j_call" in row and row["j_call"] is not None else None,
                                    chain=row["chain"] if "chain" in row and row["chain"] is not None else None,
                                    region_type=row["region_type"] if "region_type" in row and row["region_type"] is not None else None,
                                    duplicate_count=int(row["duplicate_count"]) if "duplicate_count" in row and row[
                                        "duplicate_count"] is not None else None,
                                    frame_type=row["frame_type"] if "frame_type" in row and row["frame_type"] is not None else None,
                                    custom_params={custom_col: row[custom_col] for custom_col in metadata_columns if
                                                   custom_col in row} if metadata_columns is not None else {})
        sequence = ReceptorSequence(
            amino_acid_sequence=str(row["sequence_aa"]) if "sequence_aa" in row and row["sequence_aa"] is not None else None,
            nucleotide_sequence=str(row["sequence"]) if "sequence" in row and row["sequence"] is not None else None,
            identifier=str(row["sequence_id"]) if "sequence_id" in row and row["sequence_id"] is not None else None,
            metadata=metadata)

        return sequence

    @staticmethod
    def import_receptors(df, params) -> List[Receptor]:
        identifiers = df["receptor_id"].unique()

        chain_pair = params.receptor_chains
        if chain_pair is None:
            chains = [Chain.get_chain(chain) for chain in df["chain"].unique()]
            chain_pair = ChainPair.get_chain_pair(chains)

        metadata_columns = list(params.metadata_column_mapping.values()) if params.metadata_column_mapping else None

        all_receptors = []

        for identifier in identifiers:
            receptors = ImportHelper.import_receptors_by_id(df, identifier, chain_pair, metadata_columns)
            all_receptors.extend(receptors)

        return all_receptors

    @staticmethod
    def import_receptors_by_id(df, identifier, chain_pair, metadata_columns) -> List[Receptor]:
        first_row = df.loc[(df["receptor_id"] == identifier) & (df["chain"] == chain_pair.value[0])]
        second_row = df.loc[(df["receptor_id"] == identifier) & (df["chain"] == chain_pair.value[1])]

        for i, row in enumerate([first_row, second_row]):
            if row.shape[0] > 1:
                warnings.warn(
                    f"Multiple {chain_pair.value[i]} chains found for receptor with identifier {identifier}, only the first entry will be loaded")
            elif row.shape[0] == 0:
                warnings.warn(
                    f"Missing {chain_pair.value[i]} chain for receptor with identifier {identifier}, this receptor will be omitted.")
                return []

        # todo add possibility to import multiple chain combo's? (BCR heavy-light & heavy-kappa, as seen in 10xGenomics?)

        return [ImportHelper.build_receptor_from_rows(first_row.iloc[0], second_row.iloc[0], identifier, chain_pair, metadata_columns)]

    @staticmethod
    def build_receptor_from_rows(first_row, second_row, identifier, chain_pair, metadata_columns):
        first_sequence = ImportHelper.import_sequence(first_row, metadata_columns=metadata_columns)
        second_sequence = ImportHelper.import_sequence(second_row, metadata_columns=metadata_columns)

        if chain_pair == ChainPair.TRA_TRB:
            receptor = TCABReceptor(alpha=first_sequence,
                                    beta=second_sequence,
                                    identifier=identifier,
                                    metadata={**second_sequence.metadata.custom_params})
        elif chain_pair == ChainPair.TRG_TRD:
            receptor = TCGDReceptor(gamma=first_sequence,
                                    delta=second_sequence,
                                    identifier=identifier,
                                    metadata={**second_sequence.metadata.custom_params})
        elif chain_pair == ChainPair.IGH_IGL:
            receptor = BCReceptor(heavy=first_sequence,
                                  light=second_sequence,
                                  identifier=identifier,
                                  metadata={**first_sequence.metadata.custom_params})
        elif chain_pair == ChainPair.IGH_IGK:
            receptor = BCKReceptor(heavy=first_sequence,
                                   kappa=second_sequence,
                                   identifier=identifier,
                                   metadata={**first_sequence.metadata.custom_params})
        else:
            raise NotImplementedError(f"ImportHelper: {chain_pair} chain pair is not supported.")

        return receptor<|MERGE_RESOLUTION|>--- conflicted
+++ resolved
@@ -233,7 +233,6 @@
 
     @staticmethod
     def drop_illegal_character_sequences(dataframe: pd.DataFrame, import_illegal_characters: bool, import_with_stop_codon: bool) -> pd.DataFrame:
-<<<<<<< HEAD
         for sequence_type in SequenceType:
             if not import_illegal_characters:
                 sequence_name = sequence_type.name.lower().replace("_", " ")
@@ -256,25 +255,6 @@
                 else:
                     logging.warning(f"{ImportHelper.__name__}: column {sequence_type.value} is missing, illegal characters were not checked.")
 
-=======
-        if not import_illegal_characters:
-            sequence_type = EnvironmentSettings.get_sequence_type()
-            sequence_name = sequence_type.name.lower().replace("_", " ")
-
-            legal_alphabet = EnvironmentSettings.get_sequence_alphabet(sequence_type)
-            if sequence_type == SequenceType.AMINO_ACID and import_with_stop_codon:
-                legal_alphabet.append(Constants.STOP_CODON)
-
-            is_illegal_seq = [ImportHelper.is_illegal_sequence(sequence, legal_alphabet) for
-                              sequence in dataframe[sequence_type.value]]
-            n_illegal = sum(is_illegal_seq)
-            n_total = dataframe.shape[0]
-
-            if n_illegal > 0:
-                dataframe.drop(dataframe.loc[is_illegal_seq].index, inplace=True)
-                warnings.warn(f"{ImportHelper.__name__}: {n_illegal}/{n_total} sequences were removed from the dataset because their {sequence_name}"
-                              f" sequence contained illegal characters. ")
->>>>>>> 0991c639
         return dataframe
 
     @staticmethod
