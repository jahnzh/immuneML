from pathlib import Path
import pandas as pd

from immuneML.environment.SequenceType import SequenceType


class ParameterValidator:

    @staticmethod
    def assert_any_value_present(values: list, expected_values: list, location: str, parameter_name: str):
        assert any(exp_val in values for exp_val in expected_values), f"{location}: expected at least one of values {expected_values} for " \
                                                                      f"parameter {parameter_name} to be set, but none were found in {values}."

    @staticmethod
    def assert_keys_present(values: list, expected_values: list, location: str, parameter_name: str):
        for value in expected_values:
            assert value in values, f"{location}: expected {value} to be set for {parameter_name}, but got {str(values)[1:-1]} instead."

    @staticmethod
    def assert_all_in_valid_list(values: list, valid_values: list, location: str, parameter_name: str):
        for value in values:
            ParameterValidator.assert_in_valid_list(value, valid_values, location, parameter_name)

    @staticmethod
    def assert_in_valid_list(value, valid_values: list, location: str, parameter_name: str):
        assert value in valid_values, \
            f"{location}: {value} is not a valid value for parameter {parameter_name}. Valid values are {str(valid_values)[1:-1]}."

    @staticmethod
    def assert_all_type_and_value(values, parameter_type, location: str, parameter_name: str, min_inclusive=None, max_inclusive=None):
        for value in values:
            ParameterValidator.assert_type_and_value(value, parameter_type, location, parameter_name, min_inclusive, max_inclusive)

    @staticmethod
<<<<<<< HEAD
    def assert_type_and_value(value, parameter_type, location: str, parameter_name: str, min_inclusive=None, max_inclusive=None, exact_value=None, min_exclusive=None, max_exclusive=None):
        type_name = " or ".join([t.__name__ for t in parameter_type]) if type(parameter_type) is tuple else parameter_type.__name__

        base_mssg = f"{location}: {value} is not a valid value for parameter {parameter_name}. "

        assert isinstance(value, parameter_type), base_mssg + \
                                                  f"It has to be of type {type_name}, but is now of type {type(value).__name__}."
=======
    def assert_type_and_value(value, parameter_type, location: str, parameter_name: str,
                              min_inclusive=None, max_inclusive=None,
                              min_exclusive=None, max_exclusive=None, exact_value=None):
        assert isinstance(value, parameter_type), f"{location}: {value} is not a valid value for parameter {parameter_name}. " \
                                                  f"It has to be of type {parameter_type.__name__}, but is now of type {type(value).__name__}."
>>>>>>> b4ca3211

        if min_inclusive is not None:
            assert value >= min_inclusive, base_mssg + f"It has to be greater or equal to {min_inclusive}."

        if max_inclusive is not None:
            assert value <= max_inclusive, base_mssg + f"It has to be less or equal to {max_inclusive}."

        if min_exclusive is not None:
            assert value > min_exclusive, base_mssg + f"It has to be greater than {min_inclusive}."

        if max_exclusive is not None:
            assert value < max_exclusive, base_mssg + f"It has to be less than {max_inclusive}."

        if min_exclusive is not None:
            assert value > min_exclusive, f"{location}: {value} is not a valid value for parameter {parameter_name}. " \
                                           f"It has to be greater than {min_exclusive}."

        if max_exclusive is not None:
            assert value < max_exclusive, f"{location}: {value} is not a valid value for parameter {parameter_name}. " \
                                           f"It has to be less than {max_exclusive}."

        if exact_value is not None:
<<<<<<< HEAD
            assert value == exact_value, base_mssg + f"It has to be equal to {exact_value}."
=======
            assert value == exact_value, f"{location}: {value} is not a valid value for parameter {parameter_name}. " \
                                         f"It has to be equal to {exact_value}."
>>>>>>> b4ca3211

    @staticmethod
    def assert_keys(keys, valid_keys, location: str, parameter_name: str, exclusive: bool = True):
        for key in keys:
            assert key in valid_keys, f"{location}: {key} is not a valid parameter under {parameter_name}. " \
                                      f"Valid parameters are: {str(valid_keys)[1:-1]}."

        if exclusive:
            if len(keys) > len(valid_keys):
                raise AssertionError(f"{location}: {str(list(set(keys) - set(valid_keys)))[1:-1]} are not valid parameters "
                                     f" under {parameter_name}. Valid parameters are: {str(valid_keys)[1:-1]}. "
                                     f"Remove invalid parameters.")
            elif len(keys) < len(valid_keys):
                raise AssertionError(f"{location}: Missing parameters: {str(list(set(valid_keys) - set(keys)))[1:-1]} "
                                     f"under {parameter_name}. Valid parameters are: {str(valid_keys)[1:-1]}. "
                                     f"Please add missing parameters.")

    @staticmethod
    def assert_valid_tabular_file(file_path, location: str, parameter_name: str, sep="\t", expected_columns: list=None):
        assert Path(file_path).is_file(), f"{location}: {parameter_name} {str(file_path)} is not an existing file."

        if expected_columns is not None:
            columns = pd.read_csv(file_path, index_col=0, nrows=0, sep=sep).columns.tolist()
            assert set(columns) == set(expected_columns), f"{location}: columns for {parameter_name} are not as expected.\n" \
                                                          f"Expected: {expected_columns}\n" \
                                                          f"Found: {columns}"

    @staticmethod
    def assert_sequence_type(params, location: str = ""):
        assert "sequence_type" in params, f"{location}: 'sequence_type' is missing: {params}."
        assert params['sequence_type'].upper() in [st.name for st in
                                                   SequenceType], f"{location}: {params['sequence_type']} is not a valid sequence type. " \
                                                                  f"Valid sequence types are: {[st.name for st in SequenceType]}."<|MERGE_RESOLUTION|>--- conflicted
+++ resolved
@@ -32,21 +32,14 @@
             ParameterValidator.assert_type_and_value(value, parameter_type, location, parameter_name, min_inclusive, max_inclusive)
 
     @staticmethod
-<<<<<<< HEAD
-    def assert_type_and_value(value, parameter_type, location: str, parameter_name: str, min_inclusive=None, max_inclusive=None, exact_value=None, min_exclusive=None, max_exclusive=None):
+    def assert_type_and_value(value, parameter_type, location: str, parameter_name: str,
+                              min_inclusive=None, max_inclusive=None,
+                              min_exclusive=None, max_exclusive=None, exact_value=None):
         type_name = " or ".join([t.__name__ for t in parameter_type]) if type(parameter_type) is tuple else parameter_type.__name__
 
         base_mssg = f"{location}: {value} is not a valid value for parameter {parameter_name}. "
 
-        assert isinstance(value, parameter_type), base_mssg + \
-                                                  f"It has to be of type {type_name}, but is now of type {type(value).__name__}."
-=======
-    def assert_type_and_value(value, parameter_type, location: str, parameter_name: str,
-                              min_inclusive=None, max_inclusive=None,
-                              min_exclusive=None, max_exclusive=None, exact_value=None):
-        assert isinstance(value, parameter_type), f"{location}: {value} is not a valid value for parameter {parameter_name}. " \
-                                                  f"It has to be of type {parameter_type.__name__}, but is now of type {type(value).__name__}."
->>>>>>> b4ca3211
+        assert isinstance(value, parameter_type),  f"{base_mssg}It has to be of type {type_name}, but is now of type {type(value).__name__}."
 
         if min_inclusive is not None:
             assert value >= min_inclusive, base_mssg + f"It has to be greater or equal to {min_inclusive}."
@@ -60,21 +53,8 @@
         if max_exclusive is not None:
             assert value < max_exclusive, base_mssg + f"It has to be less than {max_inclusive}."
 
-        if min_exclusive is not None:
-            assert value > min_exclusive, f"{location}: {value} is not a valid value for parameter {parameter_name}. " \
-                                           f"It has to be greater than {min_exclusive}."
-
-        if max_exclusive is not None:
-            assert value < max_exclusive, f"{location}: {value} is not a valid value for parameter {parameter_name}. " \
-                                           f"It has to be less than {max_exclusive}."
-
         if exact_value is not None:
-<<<<<<< HEAD
             assert value == exact_value, base_mssg + f"It has to be equal to {exact_value}."
-=======
-            assert value == exact_value, f"{location}: {value} is not a valid value for parameter {parameter_name}. " \
-                                         f"It has to be equal to {exact_value}."
->>>>>>> b4ca3211
 
     @staticmethod
     def assert_keys(keys, valid_keys, location: str, parameter_name: str, exclusive: bool = True):
