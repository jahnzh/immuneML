--- conflicted
+++ resolved
@@ -23,21 +23,13 @@
         return imgt_positions
 
     @staticmethod
-<<<<<<< HEAD
-    def gen_imgt_positions_from_sequence(sequence: ReceptorSequence):
-        input_length = len(sequence.get_sequence(sequence_type=SequenceType.AMINO_ACID))
-        return PositionHelper.gen_imgt_positions_from_length(input_length)
-=======
     def gen_imgt_positions_from_junction_length(input_length: int):
         return [104] + PositionHelper.gen_imgt_positions_from_cdr3_length(input_length - 2) + [118]
 
     @staticmethod
-    def gen_imgt_positions_from_sequence(sequence: ReceptorSequence, sequence_type=SequenceType.AMINO_ACID):
-        if sequence_type != sequence_type.AMINO_ACID:
-            raise NotImplementedError(f"PositionHelper: IMGT positions are not implemented for sequence type {sequence_type}")
-
+    def gen_imgt_positions_from_sequence(sequence: ReceptorSequence):
         region_type = sequence.get_attribute("region_type")
-        input_length = len(sequence.get_sequence())
+        input_length = len(sequence.get_sequence(sequence_type=SequenceType.AMINO_ACID))
 
         if region_type == RegionType.IMGT_CDR3:
             return PositionHelper.gen_imgt_positions_from_cdr3_length(input_length)
@@ -45,7 +37,6 @@
             return PositionHelper.gen_imgt_positions_from_junction_length(input_length)
         else:
             raise NotImplementedError(f"PositionHelper: IMGT positions are not implemented for region type {region_type}")
->>>>>>> c0e928f8
 
     @staticmethod
     def adjust_position_weights(sequence_position_weights: dict, imgt_positions, limit: int) -> dict:
