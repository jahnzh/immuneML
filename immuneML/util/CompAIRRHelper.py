--- conflicted
+++ resolved
@@ -7,11 +7,8 @@
 
 from immuneML.data_model.receptor.RegionType import RegionType
 from immuneML.environment.EnvironmentSettings import EnvironmentSettings
-<<<<<<< HEAD
 from immuneML.environment.SequenceType import SequenceType
-=======
 from immuneML.util.CompAIRRParams import CompAIRRParams
->>>>>>> b4ca3211
 
 
 class CompAIRRHelper:
@@ -54,11 +51,7 @@
         return compairr_path
 
     @staticmethod
-<<<<<<< HEAD
-    def get_cmd_args(compairr_params, input_file_list, result_path: Path, mode="-m"):
-=======
     def get_cmd_args(compairr_params: CompAIRRParams, input_file_list, result_path):
->>>>>>> b4ca3211
         indels_args = ["-i"] if compairr_params.indels else []
         frequency_args = ["-f"] if compairr_params.ignore_counts else []
         ignore_genes = ["-g"] if compairr_params.ignore_genes else []
@@ -67,13 +60,8 @@
         cdr3_indicator = ['--cdr3'] if compairr_params.is_cdr3 else []
         command = '-m' if compairr_params.do_repertoire_overlap and not compairr_params.do_sequence_matching else '-x'
 
-<<<<<<< HEAD
-        return [str(compairr_params.compairr_path), mode, "-d", str(compairr_params.differences), "-t", str(compairr_params.threads)] + \
-               indels_args + frequency_args + ignore_genes + output_args + [str(file) for file in input_file_list]
-=======
         return [str(compairr_params.compairr_path), command, "-d", str(compairr_params.differences), "-t", str(compairr_params.threads)] + \
-                indels_args + frequency_args + ignore_genes + output_args + input_file_list + output_pairs + cdr3_indicator
->>>>>>> b4ca3211
+               indels_args + frequency_args + ignore_genes + output_args + [str(file) for file in input_file_list] + output_pairs + cdr3_indicator
 
     @staticmethod
     def write_repertoire_file(repertoire_dataset=None, filename=None, compairr_params=None, repertoires: list = None,
@@ -98,7 +86,6 @@
             header = False
 
     @staticmethod
-<<<<<<< HEAD
     def write_sequences_file(sequence_dataset, filename, compairr_params, repertoire_id="sequence_dataset"):
         compairr_data = {"junction_aa": [],
                          "repertoire_id": [],
@@ -130,10 +117,7 @@
         df.to_csv(filename, mode="w", header=True, index=False, sep="\t")
 
     @staticmethod
-    def get_repertoire_contents(repertoire, compairr_params):
-=======
     def get_repertoire_contents(repertoire, compairr_params, export_sequence_id=False):
->>>>>>> b4ca3211
         attributes = [EnvironmentSettings.get_sequence_type().value, "counts"]
         attributes += [] if compairr_params.ignore_genes else ["v_genes", "j_genes"]
         repertoire_contents = repertoire.get_attributes(attributes)
