class Constants:

<<<<<<< HEAD
    VERSION = "2.3.0"
=======
    VERSION = "3.0.0a1"
>>>>>>> d218ad92

    # encoding constants
    FEATURE_DELIMITER = "-"

    # importing constants
    UNKNOWN = None
    ALLELE_DELIMITER = "*"
    GENE_DELIMITER = "-"
    STOP_CODON = "*"
    CACHE_TYPE = "cache_type"
    CACHE_PATH = 'cache_path'
    COMMENT_SIGN = "#"
    NOT_COMPUTED = "not computed"
    SIGNAL_DELIMITER = "__"
    GAP_LETTER = "-"

    # plotting constants
    PLOTLY_BLACK = "#2A3F5E"<|MERGE_RESOLUTION|>--- conflicted
+++ resolved
@@ -1,10 +1,6 @@
 class Constants:
 
-<<<<<<< HEAD
-    VERSION = "2.3.0"
-=======
     VERSION = "3.0.0a1"
->>>>>>> d218ad92
 
     # encoding constants
     FEATURE_DELIMITER = "-"
