from pathlib import Path

from setuptools import setup, find_packages

from immuneML.environment.Constants import Constants


def import_requirements(filename) -> list:
    with open(filename, 'r') as file:
        requirements = file.read().split("\n")
    return requirements


setup(
    name="immuneML",
    version=Constants.VERSION,
    description="immuneML is a software platform for machine learning analysis of immune receptor repertoires.",
    long_description=open("README.md").read(),
    long_description_content_type="text/markdown",
    author="immuneML Team",
    author_email="milenpa@student.matnat.uio.no",
    url="https://github.com/uio-bmi/immuneML",
    install_requires=["numpy", "pandas>=1,<2.0", "PyYAML>=5.3", "scikit-learn>=0.23",
                      "gensim>=4", "matplotlib>=3.1", "editdistance", "regex", "tzlocal", "airr>=1,<1.4",
                      "fishersapi", "pystache", "torch>=1.5.1", "dill>=0.3", "plotly>=4", "logomaker>=0.8",
                      "matplotlib-venn>=0.11", "scipy", "bionumpy>=0.2.31", "umap-learn"],
    extras_require={
<<<<<<< HEAD
        "TCRdist": ["parasail==1.2", "tcrdist3>=0.1.6"],
        "KerasSequenceCNN": ["keras==2.11.0", "tensorflow==2.11.0"]
=======
        "TCRdist": ["tcrdist3>=0.1.6"],
        "gen_models": ['olga', 'sonnia', 'torch'],
        "ligo": ['olga', 'stitchr', 'IMGTgeneDL']
>>>>>>> d218ad92
    },
    classifiers=[
        "Programming Language :: Python :: 3",
        "License :: OSI Approved :: GNU Affero General Public License v3"
    ],
    python_requires='>=3.7',
    packages=find_packages(exclude=["test", "test.*"]),
    package_data={
        'immuneML': [str(Path('IO/dataset_import/conversion/*.csv')),
                     str(Path("presentation/html/templates/*.html")),
                     str(Path("presentation/html/templates/css/*.css")),
                     str(Path('encodings/atchley_kmer_encoding/*.csv'))] +
                    [str(Path("config/default_params/") / dir.name / "*.yaml") for dir in Path("./immuneML/config/default_params/").glob("*")],
    },
    entry_points={
        'console_scripts': [
            'immune-ml = immuneML.app.ImmuneMLApp:main',
            'immune-ml-quickstart = immuneML.workflows.instructions.quickstart:main',
            'ligo = immuneML.app.LigoApp:main'
        ]
    },
)<|MERGE_RESOLUTION|>--- conflicted
+++ resolved
@@ -25,14 +25,10 @@
                       "fishersapi", "pystache", "torch>=1.5.1", "dill>=0.3", "plotly>=4", "logomaker>=0.8",
                       "matplotlib-venn>=0.11", "scipy", "bionumpy>=0.2.31", "umap-learn"],
     extras_require={
-<<<<<<< HEAD
         "TCRdist": ["parasail==1.2", "tcrdist3>=0.1.6"],
+        "gen_models": ['olga', 'sonnia', 'torch'],
+        "ligo": ['olga', 'stitchr', 'IMGTgeneDL'],
         "KerasSequenceCNN": ["keras==2.11.0", "tensorflow==2.11.0"]
-=======
-        "TCRdist": ["tcrdist3>=0.1.6"],
-        "gen_models": ['olga', 'sonnia', 'torch'],
-        "ligo": ['olga', 'stitchr', 'IMGTgeneDL']
->>>>>>> d218ad92
     },
     classifiers=[
         "Programming Language :: Python :: 3",
