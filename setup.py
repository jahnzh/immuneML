from pathlib import Path

from setuptools import setup, find_packages

from immuneML.environment.Constants import Constants


def import_requirements(filename) -> list:
    with open(filename, 'r') as file:
        requirements = file.read().split("\n")
    return requirements


setup(
    name="immuneML",
    version=Constants.VERSION,
    description="immuneML is a software platform for machine learning analysis of immune receptor repertoires.",
    long_description=open("README.md").read(),
    long_description_content_type="text/markdown",
    author="immuneML Team",
    author_email="milenpa@student.matnat.uio.no",
    url="https://github.com/uio-bmi/immuneML",
<<<<<<< HEAD
    install_requires=["numpy>=1.18.5", "pytest>=4", "pandas>=1", "PyYAML>=5.3", "scikit-learn>=0.23", "gensim>=3.8,<4", "matplotlib>=3.1",
                      "editdistance==0.5.3", "regex", "tzlocal", "airr>=1,<1.4", "pystache", "torch>=1.5.1", "Cython", "h5py<=2.10.0", "dill>=0.3",
                      "tqdm>=0.24",  # Note: h5py v3 does not work with DeepRC, but works with everything else
                      "tensorboard>=1.14.0", "requests>=2.21", "plotly>=4", "logomaker>=0.8", "fishersapi", "matplotlib-venn>=0.11", "scipy", "olga"],
=======
    install_requires=["numpy>=1.18.5,<=1.23.5", "pytest>=4", "pandas>=1,<=1.5.3", "PyYAML>=5.3", "scikit-learn>=0.23", "gensim>=3.8,<4", "matplotlib>=3.1",
                      "editdistance==0.5.3", "regex", "tzlocal", "airr>=1,<1.4", "fishersapi", "pystache", "torch>=1.5.1", "dill>=0.3",
                      "tensorboard>=1.14.0", "plotly>=4", "logomaker>=0.8",  "matplotlib-venn>=0.11", "scipy", "Cython"],
>>>>>>> 0991c639
    extras_require={
        "TCRdist": ["parasail==1.2", "tcrdist3>=0.1.6"]
    },
    classifiers=[
        "Programming Language :: Python :: 3",
        "License :: OSI Approved :: GNU Affero General Public License v3"
    ],
    python_requires='>=3.7',
    packages=find_packages(exclude=["test", "test.*", "performance_tests", "performance_tests.*"]),
    package_data={
        'immuneML': [str(Path('IO/dataset_import/conversion/*.csv')),
                     str(Path("presentation/html/templates/*.html")),
                     str(Path("presentation/html/templates/css/*.css")),
                     str(Path('encodings/atchley_kmer_encoding/*.csv'))] +
                    [str(Path("config/default_params/") / dir.name / "*.yaml") for dir in Path("./immuneML/config/default_params/").glob("*")],
    },
    entry_points={
        'console_scripts': [
            'immune-ml = immuneML.app.ImmuneMLApp:main',
            'immune-ml-quickstart = immuneML.workflows.instructions.quickstart:main',
            'ligo = immuneML.app.LigoApp:main'
        ]
    },
)<|MERGE_RESOLUTION|>--- conflicted
+++ resolved
@@ -20,16 +20,9 @@
     author="immuneML Team",
     author_email="milenpa@student.matnat.uio.no",
     url="https://github.com/uio-bmi/immuneML",
-<<<<<<< HEAD
-    install_requires=["numpy>=1.18.5", "pytest>=4", "pandas>=1", "PyYAML>=5.3", "scikit-learn>=0.23", "gensim>=3.8,<4", "matplotlib>=3.1",
-                      "editdistance==0.5.3", "regex", "tzlocal", "airr>=1,<1.4", "pystache", "torch>=1.5.1", "Cython", "h5py<=2.10.0", "dill>=0.3",
-                      "tqdm>=0.24",  # Note: h5py v3 does not work with DeepRC, but works with everything else
-                      "tensorboard>=1.14.0", "requests>=2.21", "plotly>=4", "logomaker>=0.8", "fishersapi", "matplotlib-venn>=0.11", "scipy", "olga"],
-=======
     install_requires=["numpy>=1.18.5,<=1.23.5", "pytest>=4", "pandas>=1,<=1.5.3", "PyYAML>=5.3", "scikit-learn>=0.23", "gensim>=3.8,<4", "matplotlib>=3.1",
                       "editdistance==0.5.3", "regex", "tzlocal", "airr>=1,<1.4", "fishersapi", "pystache", "torch>=1.5.1", "dill>=0.3",
                       "tensorboard>=1.14.0", "plotly>=4", "logomaker>=0.8",  "matplotlib-venn>=0.11", "scipy", "Cython"],
->>>>>>> 0991c639
     extras_require={
         "TCRdist": ["parasail==1.2", "tcrdist3>=0.1.6"]
     },
@@ -49,8 +42,7 @@
     entry_points={
         'console_scripts': [
             'immune-ml = immuneML.app.ImmuneMLApp:main',
-            'immune-ml-quickstart = immuneML.workflows.instructions.quickstart:main',
-            'ligo = immuneML.app.LigoApp:main'
+            'immune-ml-quickstart = immuneML.workflows.instructions.quickstart:main'
         ]
     },
 )