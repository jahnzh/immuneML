from pathlib import Path

from setuptools import setup, find_packages

from immuneML.environment.Constants import Constants


def import_requirements(filename) -> list:
    with open(filename, 'r') as file:
        requirements = file.read().split("\n")
    return requirements


setup(
    name="immuneML",
    version=Constants.VERSION,
    description="immuneML is a software platform for machine learning analysis of immune receptor repertoires.",
    long_description=open("README.md").read(),
    long_description_content_type="text/markdown",
    author="immuneML Team",
    author_email="milenpa@student.matnat.uio.no",
    url="https://github.com/uio-bmi/immuneML",
<<<<<<< HEAD
    install_requires=["numpy", "pytest>=4", "pandas>=1", "PyYAML>=5.3", "scikit-learn>=0.23", "gensim>=3.8", "matplotlib>=3.1",
                      "editdistance", "regex", "tzlocal", "airr>=1,<1.4", "fishersapi", "pystache", "torch>=1.5.1", "dill>=0.3",
                      "plotly>=4", "logomaker>=0.8",  "matplotlib-venn>=0.11", "scipy", "bionumpy"],
=======
    install_requires=["numpy<=1.23.5", "pytest>=4", "pandas>=1,<2.0", "PyYAML>=5.3", "scikit-learn>=0.23",
                      "gensim>=3.8", "matplotlib>=3.1", "editdistance", "regex", "tzlocal", "airr>=1,<1.4",
                      "fishersapi", "pystache", "torch>=1.5.1", "dill>=0.3", "plotly>=4", "logomaker>=0.8",
                      "matplotlib-venn>=0.11", "scipy"],
>>>>>>> a1faf4a9
    extras_require={
        "TCRdist": ["parasail==1.2", "tcrdist3>=0.1.6"],
        "gen_models": ['olga', 'sonnia']
    },
    classifiers=[
        "Programming Language :: Python :: 3",
        "License :: OSI Approved :: GNU Affero General Public License v3"
    ],
    python_requires='>=3.7',
    packages=find_packages(exclude=["test", "test.*"]),
    package_data={
        'immuneML': [str(Path('IO/dataset_import/conversion/*.csv')),
                     str(Path("presentation/html/templates/*.html")),
                     str(Path("presentation/html/templates/css/*.css")),
                     str(Path('encodings/atchley_kmer_encoding/*.csv'))] +
                    [str(Path("config/default_params/") / dir.name / "*.yaml") for dir in Path("./immuneML/config/default_params/").glob("*")],
    },
    entry_points={
        'console_scripts': [
            'immune-ml = immuneML.app.ImmuneMLApp:main',
            'immune-ml-quickstart = immuneML.workflows.instructions.quickstart:main'
        ]
    },
)<|MERGE_RESOLUTION|>--- conflicted
+++ resolved
@@ -20,16 +20,10 @@
     author="immuneML Team",
     author_email="milenpa@student.matnat.uio.no",
     url="https://github.com/uio-bmi/immuneML",
-<<<<<<< HEAD
-    install_requires=["numpy", "pytest>=4", "pandas>=1", "PyYAML>=5.3", "scikit-learn>=0.23", "gensim>=3.8", "matplotlib>=3.1",
-                      "editdistance", "regex", "tzlocal", "airr>=1,<1.4", "fishersapi", "pystache", "torch>=1.5.1", "dill>=0.3",
-                      "plotly>=4", "logomaker>=0.8",  "matplotlib-venn>=0.11", "scipy", "bionumpy"],
-=======
     install_requires=["numpy<=1.23.5", "pytest>=4", "pandas>=1,<2.0", "PyYAML>=5.3", "scikit-learn>=0.23",
                       "gensim>=3.8", "matplotlib>=3.1", "editdistance", "regex", "tzlocal", "airr>=1,<1.4",
                       "fishersapi", "pystache", "torch>=1.5.1", "dill>=0.3", "plotly>=4", "logomaker>=0.8",
-                      "matplotlib-venn>=0.11", "scipy"],
->>>>>>> a1faf4a9
+                      "matplotlib-venn>=0.11", "scipy", "bionumpy"],
     extras_require={
         "TCRdist": ["parasail==1.2", "tcrdist3>=0.1.6"],
         "gen_models": ['olga', 'sonnia']
