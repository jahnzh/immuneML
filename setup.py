--- conflicted
+++ resolved
@@ -20,17 +20,10 @@
     author="immuneML Team",
     author_email="milenpa@student.matnat.uio.no",
     url="https://github.com/uio-bmi/immuneML",
-<<<<<<< HEAD
-    install_requires=["numpy>=1.18.5", "pandas>=1", "PyYAML>=5.3", "scikit-learn>=0.23", "matplotlib>=3.1",
-                      "editdistance==0.5.3", "regex", "tzlocal", "airr>=1,<1.4", "pystache", 'torch', "dill>=0.3",
-                      "requests>=2.21", "plotly>=4", "logomaker>=0.8", "scipy",
-                      "bionumpy", "olga"],
-=======
     install_requires=["numpy>=1.18.5", "pytest>=4", "pandas>=1", "PyYAML>=5.3", "scikit-learn>=0.23", "gensim>=3.8,<4", "matplotlib>=3.1",
                       "editdistance==0.5.3", "regex", "tzlocal", "airr>=1,<1.4", "pystache", "torch>=1.5.1", "Cython", "h5py<=2.10.0", "dill>=0.3",
                       "tqdm>=0.24",  # Note: h5py v3 does not work with DeepRC, but works with everything else
-                      "tensorboard>=1.14.0", "requests>=2.21", "plotly>=4", "logomaker>=0.8", "fishersapi", "matplotlib-venn>=0.11", "scipy"],
->>>>>>> 7c72b8eb
+                      "tensorboard>=1.14.0", "requests>=2.21", "plotly>=4", "logomaker>=0.8", "fishersapi", "matplotlib-venn>=0.11", "scipy", "olga"],
     extras_require={
         "TCRdist": ["parasail==1.2", "tcrdist3>=0.1.6"]
     },
